--- conflicted
+++ resolved
@@ -1,11 +1,7 @@
 /*
  * Parser.h -- config file parser
  *
-<<<<<<< HEAD
- * Copyright (c) 2011, 2012, 2013 David Demelier <markand@malikania.fr>
-=======
  * Copyright (c) 2013, 2014 David Demelier <markand@malikania.fr>
->>>>>>> dfef54bf
  *
  * Permission to use, copy, modify, and/or distribute this software for any
  * purpose with or without fee is hereby granted, provided that the above
