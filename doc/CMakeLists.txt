--- conflicted
+++ resolved
@@ -36,11 +36,7 @@
 # Create a target for building Lua API documentation
 # ---------------------------------------------------------
 
-<<<<<<< HEAD
-if (LDOC)
-=======
 if(LDOC)
->>>>>>> bc00ec18
 	add_custom_target(
 		generate-ldoc
 		COMMENT "Generating Lua API documentation"
@@ -53,11 +49,7 @@
 			"${CMAKE_CURRENT_SOURCE_DIR}/ldoc/style/robot.png"
 			"${CMAKE_CURRENT_SOURCE_DIR}/generated/lua/"
 	)
-<<<<<<< HEAD
-endif ()
-=======
 endif()
->>>>>>> bc00ec18
 
 # ---------------------------------------------------------
 # Create asciidoc files and guides
@@ -67,11 +59,7 @@
 # Create an empty target that we will fill with more dependencies with
 # the define_guide function
 #
-<<<<<<< HEAD
-if (ASCIIDOC)
-=======
 if(ASCIIDOC)
->>>>>>> bc00ec18
 	add_custom_target(
 		generate-doc
 		COMMENT "Generated .html files from .txt"
@@ -83,17 +71,6 @@
 			"${CMAKE_CURRENT_SOURCE_DIR}/guides/icons/"
 			"${CMAKE_CURRENT_SOURCE_DIR}/generated/guides/icons/"
 	)
-<<<<<<< HEAD
-endif ()
-
-define_guide(user-guide "User guide")
-define_guide(socket-guide "Socket guide")
-
-# ---------------------------------------------------------
-# Install some directories
-# ---------------------------------------------------------
-
-=======
 endif()
 
 define_guide(user-guide "User guide")
@@ -103,7 +80,6 @@
 # Install some directories
 # ---------------------------------------------------------
 
->>>>>>> bc00ec18
 if(WITH_DOC)
 	install(
 		DIRECTORY "generated/guides/icons"
@@ -145,9 +121,5 @@
 		add_nsis_uninstall(
 			"Delete \\\"$SMPROGRAMS\\\\${IRCCD_PACKAGE_NAME}\\\\Documentation\\\\Lua API.lnk\\\""
 		)
-<<<<<<< HEAD
-	endif ()
-=======
 	endif()
->>>>>>> bc00ec18
 endif()