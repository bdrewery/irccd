<!DOCTYPE html>
<html lang="en">
<head>
<meta http-equiv="Content-Type" content="text/html; charset=UTF-8">
<meta name="generator" content="AsciiDoc 8.6.8">
<title>Irccd 1.0 socket guide</title>
<style type="text/css">
/*
 * AsciiDoc 'volnitsky' theme for xhtml11 and html5 backends.
 * Based on css from http://volnitsky.com, which was in turn based on default
 * theme from AsciiDoc
 *
 * FIXME: The styling is still a bit rough in places.
 *
 */

/* Default font. */
body {
	font-family: "DejaVu Sans", Sans, verdana;
	font-size: 11px;
}

a {
	font-size: 10px;
	font-weight: bold;
	color: #214954;
	text-decoration: none;
}

a:visited {
	color: #214954;
}

a:hover {
	color: #38788A;
	text-decoration: underline;
}

em {
  font-style: italic;
  color: #444466;
}

strong {
  font-weight: bold;
  color: #444466;
}

h1, h2, h3, h4, h5, h6 {
  color: #214954;
  margin-bottom: 0.5em;
  line-height: 1.3;
}

h1, h2, h3 {
	border-bottom: 1px solid #ccd;
}
h2 { padding-top: 0.5em; }
h3 { float: left; }
h3 + * { clear: left; }

div.sectionbody {
  margin-left: 0;
}

hr {
  border: 1px solid #444466;
}

p {
  margin-top: 0.5em;
  margin-bottom: 0.5em;
}

ul, ol, li > p {
  margin-top: 0;
}

pre {
  padding: 0;
  margin: 0;
}

#author {
  font-weight: bold;
  font-size: 1.1em;
}

#footer {
  font-size: small;
  border-top: 2px solid silver;
  padding-top: 0.5em;
  margin-top: 4.0em;
}

#footer-text {
  float: left;
  padding-bottom: 0.5em;
}

#footer-badges {
  float: right;
  padding-bottom: 0.5em;
}

#preamble {
  margin-top: 1.5em;
  margin-bottom: 1.5em;
}

div.tableblock, div.imageblock, div.exampleblock, div.verseblock,
div.quoteblock, div.literalblock, div.listingblock, div.sidebarblock,
div.admonitionblock {
  margin-top: 1.5em;
  margin-bottom: 1.5em;
}

div.admonitionblock {
  margin-top: 2.5em;
  margin-bottom: 2.5em;
}

div.content { /* Block element content. */
  padding: 0;
}

/* Block element titles. */
div.title, caption.title {
  color: #214954;
  font-weight: bold;
  text-align: left;
  margin-top: 1.0em;
  margin-bottom: 0.5em;
}
div.title + * {
  margin-top: 0;
}

td div.title:first-child {
  margin-top: 0.0em;
}
div.content div.title:first-child {
  margin-top: 0.0em;
}
div.content + div.title {
  margin-top: 0.0em;
}

div.sidebarblock > div.content {
  background: #ffffee;
  border: 1px solid silver;
  padding: 0.5em;
}

div.listingblock > div.content {
  border: 1px solid silver;
  background: #f4f4f4;
  padding: 0.5em;
}

div.quoteblock {
  padding-left: 2.0em;
  margin-right: 10%;
}
div.quoteblock > div.attribution {
  padding-top: 0.5em;
  text-align: right;
}

div.verseblock {
  padding-left: 2.0em;
  margin-right: 10%;
}
div.verseblock > pre.content {
  font-family: inherit;
}
div.verseblock > div.attribution {
  padding-top: 0.75em;
  text-align: left;
}
/* DEPRECATED: Pre version 8.2.7 verse style literal block. */
div.verseblock + div.attribution {
  text-align: left;
}

div.admonitionblock .icon {
  vertical-align: top;
  font-size: 1.1em;
  font-weight: bold;
  text-decoration: underline;
  color: #444466;
  padding-right: 0.5em;
}
div.admonitionblock td.content {
  padding-left: 0.5em;
  border-left: 2px solid silver;
}

div.exampleblock > div.content {
  border-left: 2px solid silver;
  padding: 0.5em;
}

div.imageblock div.content { padding-left: 0; }
span.image img { border-style: none; }
a.image:visited { color: white; }

dl {
  margin-top: 0.8em;
  margin-bottom: 0.8em;
}
dt {
  margin-top: 0.5em;
  margin-bottom: 0;
  font-style: normal;
  color: #444466;
}
dd > *:first-child {
  margin-top: 0.1em;
}

ul, ol {
    list-style-position: outside;
}
ol.arabic {
  list-style-type: decimal;
}
ol.loweralpha {
  list-style-type: lower-alpha;
}
ol.upperalpha {
  list-style-type: upper-alpha;
}
ol.lowerroman {
  list-style-type: lower-roman;
}
ol.upperroman {
  list-style-type: upper-roman;
}

div.compact ul, div.compact ol,
div.compact p, div.compact p,
div.compact div, div.compact div {
  margin-top: 0.1em;
  margin-bottom: 0.1em;
}

div.tableblock > table {
  border: 3px solid #444466;
}
thead {
  font-weight: bold;
  color: #444466;
}
tfoot {
  font-weight: bold;
}
td > div.verse {
  white-space: pre;
}
p.table {
  margin-top: 0;
}
/* Because the table frame attribute is overriden by CSS in most browsers. */
div.tableblock > table[frame="void"] {
  border-style: none;
}
div.tableblock > table[frame="hsides"] {
  border-left-style: none;
  border-right-style: none;
}
div.tableblock > table[frame="vsides"] {
  border-top-style: none;
  border-bottom-style: none;
}


div.hdlist {
  margin-top: 0.8em;
  margin-bottom: 0.8em;
}
div.hdlist tr {
  padding-bottom: 15px;
}
dt.hdlist1.strong, td.hdlist1.strong {
  font-weight: bold;
}
td.hdlist1 {
  vertical-align: top;
  font-style: normal;
  padding-right: 0.8em;
  color: #444466;
}
td.hdlist2 {
  vertical-align: top;
}
div.hdlist.compact tr {
  margin: 0;
  padding-bottom: 0;
}

.comment {
  background: yellow;
}

@media print {
  #footer-badges { display: none; }
}

#toctitle {
  font-size: 1.2em;
  font-weight: bold;
  margin-top: 1.0em;
  margin-bottom: 0.1em;
}

div.toclevel1, div.toclevel2, div.toclevel3, div.toclevel4 { margin-top: 0; margin-bottom: 0; }
div.toclevel1 { margin-top: 0.3em; margin-left: 0; font-size: 1.0em; }
div.toclevel2 { margin-top: 0.25em; margin-left: 2em; font-size: 0.9em; }
div.toclevel3 { margin-left: 4em; font-size: 0.8em; }
div.toclevel4 { margin-left: 6em; font-size: 0.8em; }

body {
  margin: 1em 5%;
  padding-left: 0;

}

.monospaced, tt, div.listingblock > div.content {
  font-family:  Consolas, "Andale Mono", "Courier New", monospace;
  color: #004400;
  background: #f4f4f4;
  line-height: 1.2em;
}

.paragraph p  {
  line-height: 1.5em;
  margin-top: 1em;
}

div.sectionbody div.ulist > ul > li {
  list-style-type: square;
  color: #aaa;
}
  div.sectionbody div.ulist >  ul > li > * {
    color: black;
    /*font-size: 50%;*/
  }


div.sectionbody div.ulist > ul > li div.ulist > ul > li {
  color: #ccd ;
}
  div.sectionbody div.ulist > ul > li div.ulist > ul > li > * {
    color: black ;
  }

em {
  font-style: normal ! important;
  font-weight: bold ! important;
  color: #662222   ! important;
}


/*
 * html5 specific
 *
 * */

table.tableblock {
  margin-top: 1.0em;
  margin-bottom: 1.5em;
}
thead, p.tableblock.header {
  font-weight: bold;
  color: #666688;
}
p.tableblock {
  margin-top: 0;
}
table.tableblock {
  border-width: 3px;
  border-style: solid;
  border-color: #444466;
  border-collapse: collapse;
}
th.tableblock, td.tableblock {
  border-width: 1px;
  padding: 4px;
  border-style: solid;
  border-color: #444466;
}

table.tableblock.frame-topbot {
  border-left-style: hidden;
  border-right-style: hidden;
}
table.tableblock.frame-sides {
  border-top-style: hidden;
  border-bottom-style: hidden;
}
table.tableblock.frame-none {
  border-style: hidden;
}

th.tableblock.halign-left, td.tableblock.halign-left {
  text-align: left;
}
th.tableblock.halign-center, td.tableblock.halign-center {
  text-align: center;
}
th.tableblock.halign-right, td.tableblock.halign-right {
  text-align: right;
}

th.tableblock.valign-top, td.tableblock.valign-top {
  vertical-align: top;
}
th.tableblock.valign-middle, td.tableblock.valign-middle {
  vertical-align: middle;
}
th.tableblock.valign-bottom, td.tableblock.valign-bottom {
  vertical-align: bottom;
}




</style>
<script type="text/javascript">
/*<![CDATA[*/
var asciidoc = {  // Namespace.

/////////////////////////////////////////////////////////////////////
// Table Of Contents generator
/////////////////////////////////////////////////////////////////////

/* Author: Mihai Bazon, September 2002
 * http://students.infoiasi.ro/~mishoo
 *
 * Table Of Content generator
 * Version: 0.4
 *
 * Feel free to use this script under the terms of the GNU General Public
 * License, as long as you do not remove or alter this notice.
 */

 /* modified by Troy D. Hanson, September 2006. License: GPL */
 /* modified by Stuart Rackham, 2006, 2009. License: GPL */

// toclevels = 1..4.
toc: function (toclevels) {

  function getText(el) {
    var text = "";
    for (var i = el.firstChild; i != null; i = i.nextSibling) {
      if (i.nodeType == 3 /* Node.TEXT_NODE */) // IE doesn't speak constants.
        text += i.data;
      else if (i.firstChild != null)
        text += getText(i);
    }
    return text;
  }

  function TocEntry(el, text, toclevel) {
    this.element = el;
    this.text = text;
    this.toclevel = toclevel;
  }

  function tocEntries(el, toclevels) {
    var result = new Array;
    var re = new RegExp('[hH]([1-'+(toclevels+1)+'])');
    // Function that scans the DOM tree for header elements (the DOM2
    // nodeIterator API would be a better technique but not supported by all
    // browsers).
    var iterate = function (el) {
      for (var i = el.firstChild; i != null; i = i.nextSibling) {
        if (i.nodeType == 1 /* Node.ELEMENT_NODE */) {
          var mo = re.exec(i.tagName);
          if (mo && (i.getAttribute("class") || i.getAttribute("className")) != "float") {
            result[result.length] = new TocEntry(i, getText(i), mo[1]-1);
          }
          iterate(i);
        }
      }
    }
    iterate(el);
    return result;
  }

  var toc = document.getElementById("toc");
  if (!toc) {
    return;
  }

  // Delete existing TOC entries in case we're reloading the TOC.
  var tocEntriesToRemove = [];
  var i;
  for (i = 0; i < toc.childNodes.length; i++) {
    var entry = toc.childNodes[i];
    if (entry.nodeName.toLowerCase() == 'div'
     && entry.getAttribute("class")
     && entry.getAttribute("class").match(/^toclevel/))
      tocEntriesToRemove.push(entry);
  }
  for (i = 0; i < tocEntriesToRemove.length; i++) {
    toc.removeChild(tocEntriesToRemove[i]);
  }

  // Rebuild TOC entries.
  var entries = tocEntries(document.getElementById("content"), toclevels);
  for (var i = 0; i < entries.length; ++i) {
    var entry = entries[i];
    if (entry.element.id == "")
      entry.element.id = "_toc_" + i;
    var a = document.createElement("a");
    a.href = "#" + entry.element.id;
    a.appendChild(document.createTextNode(entry.text));
    var div = document.createElement("div");
    div.appendChild(a);
    div.className = "toclevel" + entry.toclevel;
    toc.appendChild(div);
  }
  if (entries.length == 0)
    toc.parentNode.removeChild(toc);
},


/////////////////////////////////////////////////////////////////////
// Footnotes generator
/////////////////////////////////////////////////////////////////////

/* Based on footnote generation code from:
 * http://www.brandspankingnew.net/archive/2005/07/format_footnote.html
 */

footnotes: function () {
  // Delete existing footnote entries in case we're reloading the footnodes.
  var i;
  var noteholder = document.getElementById("footnotes");
  if (!noteholder) {
    return;
  }
  var entriesToRemove = [];
  for (i = 0; i < noteholder.childNodes.length; i++) {
    var entry = noteholder.childNodes[i];
    if (entry.nodeName.toLowerCase() == 'div' && entry.getAttribute("class") == "footnote")
      entriesToRemove.push(entry);
  }
  for (i = 0; i < entriesToRemove.length; i++) {
    noteholder.removeChild(entriesToRemove[i]);
  }

  // Rebuild footnote entries.
  var cont = document.getElementById("content");
  var spans = cont.getElementsByTagName("span");
  var refs = {};
  var n = 0;
  for (i=0; i<spans.length; i++) {
    if (spans[i].className == "footnote") {
      n++;
      var note = spans[i].getAttribute("data-note");
      if (!note) {
        // Use [\s\S] in place of . so multi-line matches work.
        // Because JavaScript has no s (dotall) regex flag.
        note = spans[i].innerHTML.match(/\s*\[([\s\S]*)]\s*/)[1];
        spans[i].innerHTML =
          "[<a id='_footnoteref_" + n + "' href='#_footnote_" + n +
          "' title='View footnote' class='footnote'>" + n + "</a>]";
        spans[i].setAttribute("data-note", note);
      }
      noteholder.innerHTML +=
        "<div class='footnote' id='_footnote_" + n + "'>" +
        "<a href='#_footnoteref_" + n + "' title='Return to text'>" +
        n + "</a>. " + note + "</div>";
      var id =spans[i].getAttribute("id");
      if (id != null) refs["#"+id] = n;
    }
  }
  if (n == 0)
    noteholder.parentNode.removeChild(noteholder);
  else {
    // Process footnoterefs.
    for (i=0; i<spans.length; i++) {
      if (spans[i].className == "footnoteref") {
        var href = spans[i].getElementsByTagName("a")[0].getAttribute("href");
        href = href.match(/#.*/)[0];  // Because IE return full URL.
        n = refs[href];
        spans[i].innerHTML =
          "[<a href='#_footnote_" + n +
          "' title='View footnote' class='footnote'>" + n + "</a>]";
      }
    }
  }
},

install: function(toclevels) {
  var timerId;

  function reinstall() {
    asciidoc.footnotes();
    if (toclevels) {
      asciidoc.toc(toclevels);
    }
  }

  function reinstallAndRemoveTimer() {
    clearInterval(timerId);
    reinstall();
  }

  timerId = setInterval(reinstall, 500);
  if (document.addEventListener)
    document.addEventListener("DOMContentLoaded", reinstallAndRemoveTimer, false);
  else
    window.onload = reinstallAndRemoveTimer;
}

}
asciidoc.install(2);
/*]]>*/
</script>
</head>
<body class="article">
<div id="header">
<h1>Irccd 1.0 socket guide</h1>
<span id="author">Demelier David</span><br>
<span id="email" class="monospaced">&lt;<a href="mailto:demelier.david@gmail.com">demelier.david@gmail.com</a>&gt;</span><br>
<span id="revdate">September, 10 2013</span>
<div id="toc">
  <div id="toctitle">Table of Contents</div>
  <noscript><p><b>JavaScript must be enabled in your browser to display the table of contents.</b></p></noscript>
</div>
</div>
<div id="content">
<div class="sect1">
<h2 id="_introduction">Introduction</h2>
<div class="sectionbody">
<div class="paragraph"><p>This guide will help you controlling irccd via sockets.</p></div>
<div class="paragraph"><p>Currently, irccd supports internet and unix sockets, at least one of them must
be defined to send messages to irccd.</p></div>
<div class="paragraph"><p>See the user guide to configure listeners.</p></div>
<div class="sect2">
<h3 id="_syntax">Syntax</h3>
<div class="paragraph"><p>Irccd use a simple text protocol.</p></div>
<div class="paragraph"><p>The syntax of each message is a simple ASCII string that ends with a
trailing <em>\n</em>.  Optional parameters are enclosed betweens brackets.</p></div>
</div>
</div>
</div>
<div class="sect1">
<h2 id="_commands">Commands</h2>
<div class="sectionbody">
<div class="paragraph"><p>The following commands are available. Please note that a lot of commands
require a server as the first argument, it&#8217;s one of defined in the
irccd.conf file in sections [server].</p></div>
<div class="sect2">
<h3 id="_cnotice">CNOTICE</h3>
<div class="paragraph"><p>This command is used to send a message a private notice to a user.</p></div>
<div class="listingblock">
<div class="content monospaced">
<pre>CNOTICE server nickname message\n</pre>
</div></div>
<div class="paragraph"><p>Parameters:</p></div>
<div class="ulist"><ul>
<li>
<p>
server         The server.
</p>
</li>
<li>
<p>
nickname       The user nickname target.
</p>
</li>
<li>
<p>
message        The message.
</p>
</li>
</ul></div>
</div>
<div class="sect2">
<h3 id="_invite">INVITE</h3>
<div class="paragraph"><p>This command is used to invite someone on a channel, needed for channels
with mode +i.</p></div>
<div class="listingblock">
<div class="content monospaced">
<pre>INVITE server target channel\n</pre>
</div></div>
<div class="paragraph"><p>Parameters:</p></div>
<div class="ulist"><ul>
<li>
<p>
server         The server.
</p>
</li>
<li>
<p>
target         The target nickname to invite.
</p>
</li>
<li>
<p>
channel        The channel name prepended by a <em>#</em>
</p>
</li>
</ul></div>
</div>
<div class="sect2">
<h3 id="_join">JOIN</h3>
<div class="paragraph"><p>This command is used to join a specific channel. Note that a leading <em>#</em>
is required in the channel name.</p></div>
<div class="listingblock">
<div class="content monospaced">
<pre>JOIN server channel [password]\n</pre>
</div></div>
<div class="paragraph"><p>Parameters:</p></div>
<div class="ulist"><ul>
<li>
<p>
server         The server.
</p>
</li>
<li>
<p>
channel        The channel name prepended by a <em>#</em>
</p>
</li>
<li>
<p>
password       An optional password
</p>
</li>
</ul></div>
</div>
<div class="sect2">
<h3 id="_kick">KICK</h3>
<div class="paragraph"><p>Kick someone from a channel. You obviously need to have +o mode on that
channel.</p></div>
<div class="listingblock">
<div class="content monospaced">
<pre>KICK server nick channel [reason]\n</pre>
</div></div>
<div class="paragraph"><p>Parameters:</p></div>
<div class="ulist"><ul>
<li>
<p>
server         The server.
</p>
</li>
<li>
<p>
nick           The nickname to kick.
</p>
</li>
<li>
<p>
channel        The channel prepended by a <em>#</em> to kick from
</p>
</li>
<li>
<p>
reason         An optional reason.
</p>
</li>
</ul></div>
</div>
<div class="sect2">
<h3 id="_load">LOAD</h3>
<div class="paragraph"><p>Load a plugin. This load for all servers.</p></div>
<div class="listingblock">
<div class="content monospaced">
<pre>LOAD name\n</pre>
</div></div>
<div class="paragraph"><p>Parameters:</p></div>
<div class="ulist"><ul>
<li>
<p>
name           The plugin name.
</p>
</li>
</ul></div>
</div>
<div class="sect2">
<h3 id="_me">ME</h3>
<div class="paragraph"><p>This command is used to send a message to a global channel or to a private as
CTCP ACTION. Usual IRC clients report that like: "* foo is eating a cake."</p></div>
<div class="listingblock">
<div class="content monospaced">
<pre>ME server target message\n</pre>
</div></div>
<div class="paragraph"><p>Parameters:</p></div>
<div class="ulist"><ul>
<li>
<p>
server         The server.
</p>
</li>
<li>
<p>
target         A channel or a private query.
</p>
</li>
<li>
<p>
message        The message.
</p>
</li>
</ul></div>
</div>
<div class="sect2">
<h3 id="_mode">MODE</h3>
<div class="paragraph"><p>This command is used to set a channel mode.</p></div>
<div class="listingblock">
<div class="content monospaced">
<pre>MODE server channel mode\n</pre>
</div></div>
<div class="paragraph"><p>Parameters:</p></div>
<div class="ulist"><ul>
<li>
<p>
server         The server.
</p>
</li>
<li>
<p>
channel        The target channel.
</p>
</li>
<li>
<p>
mode           The new mode.
</p>
</li>
</ul></div>
</div>
<div class="sect2">
<h3 id="_msg">MSG</h3>
<div class="paragraph"><p>This command is used to send a message to a global channel or to a private query.</p></div>
<div class="listingblock">
<div class="content monospaced">
<pre>MSG server target message\n</pre>
</div></div>
<div class="paragraph"><p>Parameters:</p></div>
<div class="ulist"><ul>
<li>
<p>
server         The server.
</p>
</li>
<li>
<p>
target         A channel or a private query.
</p>
</li>
<li>
<p>
message        The message.
</p>
</li>
</ul></div>
</div>
<div class="sect2">
<h3 id="_nick">NICK</h3>
<div class="paragraph"><p>This commands is used to change the nickname of the irccd client but only
for a specific server. If you want to change your nick you must do it for
every server defined in irccd.conf(5).</p></div>
<div class="listingblock">
<div class="content monospaced">
<pre>NICK server nickname\n</pre>
</div></div>
<div class="paragraph"><p>Parameters:</p></div>
<div class="ulist"><ul>
<li>
<p>
server         The server.
</p>
</li>
<li>
<p>
nickname       The new nickname.
</p>
</li>
</ul></div>
</div>
<div class="sect2">
<h3 id="_notice">NOTICE</h3>
<div class="paragraph"><p>This command is used to send a message to a global channel notice.</p></div>
<div class="listingblock">
<div class="content monospaced">
<pre>NOTICE server channel message\n</pre>
</div></div>
<div class="paragraph"><p>Parameters:</p></div>
<div class="ulist"><ul>
<li>
<p>
server         The server.
</p>
</li>
<li>
<p>
channel        The channel target.
</p>
</li>
<li>
<p>
message        The message.
</p>
</li>
</ul></div>
</div>
<div class="sect2">
<h3 id="_part">PART</h3>
<div class="paragraph"><p>This command is used to leave a channel from a specific server.</p></div>
<div class="listingblock">
<div class="content monospaced">
<pre>PART server channel\n</pre>
</div></div>
<div class="paragraph"><p>Parameters:</p></div>
<div class="ulist"><ul>
<li>
<p>
server         The server.
</p>
</li>
<li>
<p>
channel        The channel to leave.
</p>
</li>
</ul></div>
</div>
<div class="sect2">
<h3 id="_query">QUERY</h3>
<div class="paragraph"><p>This command to send a private message.</p></div>
<div class="listingblock">
<div class="content monospaced">
<pre>QUERY server target message\n</pre>
</div></div>
<div class="paragraph"><p>Parameters:</p></div>
<div class="ulist"><ul>
<li>
<p>
server         The server.
</p>
</li>
<li>
<p>
target         The target nickname.
</p>
</li>
<li>
<p>
message        The message.
</p>
</li>
</ul></div>
</div>
<div class="sect2">
<h3 id="_reload">RELOAD</h3>
<div class="paragraph"><p>Reload a plugin, this will call a specific Lua function.</p></div>
<div class="listingblock">
<div class="content monospaced">
<pre>RELOAD name\n</pre>
</div></div>
<div class="paragraph"><p>Parameters:</p></div>
<div class="ulist"><ul>
<li>
<p>
name           The plugin name.
</p>
</li>
</ul></div>
</div>
<div class="sect2">
<h3 id="_topic">TOPIC</h3>
<div class="paragraph"><p>This command is used to set a channel topic. Note that you obviously need
the rights to do that.</p></div>
<div class="listingblock">
<div class="content monospaced">
<pre>TOPIC server channel topic\n</pre>
</div></div>
<div class="paragraph"><p>Parameters:</p></div>
<div class="ulist"><ul>
<li>
<p>
server         The server.
</p>
</li>
<li>
<p>
channel        The channel.
</p>
</li>
<li>
<p>
topic          The new topic.
</p>
</li>
</ul></div>
</div>
<div class="sect2">
<h3 id="_umode">UMODE</h3>
<div class="paragraph"><p>This command is used to set your user mode.</p></div>
<div class="listingblock">
<div class="content monospaced">
<pre>UMODE server mode\n</pre>
</div></div>
<div class="paragraph"><p>Parameters:</p></div>
<div class="ulist"><ul>
<li>
<p>
server         The server.
</p>
</li>
<li>
<p>
mode           The new mode.
</p>
</li>
</ul></div>
</div>
<div class="sect2">
<h3 id="_unload">UNLOAD</h3>
<div class="paragraph"><p>Unload a loaded plugin.</p></div>
<div class="listingblock">
<div class="content monospaced">
<pre>UNLOAD name\n</pre>
</div></div>
<div class="paragraph"><p>Parameters:</p></div>
<div class="ulist"><ul>
<li>
<p>
name           The plugin name.
</p>
</li>
</ul></div>
</div>
</div>
</div>
</div>
<div id="footnotes"><hr></div>
<div id="footer">
<div id="footer-text">
<<<<<<< HEAD
Last updated 2013-09-21 14:46:51 CEST
=======
Last updated 2013-10-30 19:51:52 CET
>>>>>>> 3bd3fe8e
</div>
</div>
</body>
</html>
<|MERGE_RESOLUTION|>--- conflicted
+++ resolved
@@ -1,1055 +1,1051 @@
-<!DOCTYPE html>
-<html lang="en">
-<head>
-<meta http-equiv="Content-Type" content="text/html; charset=UTF-8">
-<meta name="generator" content="AsciiDoc 8.6.8">
-<title>Irccd 1.0 socket guide</title>
-<style type="text/css">
-/*
- * AsciiDoc 'volnitsky' theme for xhtml11 and html5 backends.
- * Based on css from http://volnitsky.com, which was in turn based on default
- * theme from AsciiDoc
- *
- * FIXME: The styling is still a bit rough in places.
- *
- */
-
-/* Default font. */
-body {
-	font-family: "DejaVu Sans", Sans, verdana;
-	font-size: 11px;
-}
-
-a {
-	font-size: 10px;
-	font-weight: bold;
-	color: #214954;
-	text-decoration: none;
-}
-
-a:visited {
-	color: #214954;
-}
-
-a:hover {
-	color: #38788A;
-	text-decoration: underline;
-}
-
-em {
-  font-style: italic;
-  color: #444466;
-}
-
-strong {
-  font-weight: bold;
-  color: #444466;
-}
-
-h1, h2, h3, h4, h5, h6 {
-  color: #214954;
-  margin-bottom: 0.5em;
-  line-height: 1.3;
-}
-
-h1, h2, h3 {
-	border-bottom: 1px solid #ccd;
-}
-h2 { padding-top: 0.5em; }
-h3 { float: left; }
-h3 + * { clear: left; }
-
-div.sectionbody {
-  margin-left: 0;
-}
-
-hr {
-  border: 1px solid #444466;
-}
-
-p {
-  margin-top: 0.5em;
-  margin-bottom: 0.5em;
-}
-
-ul, ol, li > p {
-  margin-top: 0;
-}
-
-pre {
-  padding: 0;
-  margin: 0;
-}
-
-#author {
-  font-weight: bold;
-  font-size: 1.1em;
-}
-
-#footer {
-  font-size: small;
-  border-top: 2px solid silver;
-  padding-top: 0.5em;
-  margin-top: 4.0em;
-}
-
-#footer-text {
-  float: left;
-  padding-bottom: 0.5em;
-}
-
-#footer-badges {
-  float: right;
-  padding-bottom: 0.5em;
-}
-
-#preamble {
-  margin-top: 1.5em;
-  margin-bottom: 1.5em;
-}
-
-div.tableblock, div.imageblock, div.exampleblock, div.verseblock,
-div.quoteblock, div.literalblock, div.listingblock, div.sidebarblock,
-div.admonitionblock {
-  margin-top: 1.5em;
-  margin-bottom: 1.5em;
-}
-
-div.admonitionblock {
-  margin-top: 2.5em;
-  margin-bottom: 2.5em;
-}
-
-div.content { /* Block element content. */
-  padding: 0;
-}
-
-/* Block element titles. */
-div.title, caption.title {
-  color: #214954;
-  font-weight: bold;
-  text-align: left;
-  margin-top: 1.0em;
-  margin-bottom: 0.5em;
-}
-div.title + * {
-  margin-top: 0;
-}
-
-td div.title:first-child {
-  margin-top: 0.0em;
-}
-div.content div.title:first-child {
-  margin-top: 0.0em;
-}
-div.content + div.title {
-  margin-top: 0.0em;
-}
-
-div.sidebarblock > div.content {
-  background: #ffffee;
-  border: 1px solid silver;
-  padding: 0.5em;
-}
-
-div.listingblock > div.content {
-  border: 1px solid silver;
-  background: #f4f4f4;
-  padding: 0.5em;
-}
-
-div.quoteblock {
-  padding-left: 2.0em;
-  margin-right: 10%;
-}
-div.quoteblock > div.attribution {
-  padding-top: 0.5em;
-  text-align: right;
-}
-
-div.verseblock {
-  padding-left: 2.0em;
-  margin-right: 10%;
-}
-div.verseblock > pre.content {
-  font-family: inherit;
-}
-div.verseblock > div.attribution {
-  padding-top: 0.75em;
-  text-align: left;
-}
-/* DEPRECATED: Pre version 8.2.7 verse style literal block. */
-div.verseblock + div.attribution {
-  text-align: left;
-}
-
-div.admonitionblock .icon {
-  vertical-align: top;
-  font-size: 1.1em;
-  font-weight: bold;
-  text-decoration: underline;
-  color: #444466;
-  padding-right: 0.5em;
-}
-div.admonitionblock td.content {
-  padding-left: 0.5em;
-  border-left: 2px solid silver;
-}
-
-div.exampleblock > div.content {
-  border-left: 2px solid silver;
-  padding: 0.5em;
-}
-
-div.imageblock div.content { padding-left: 0; }
-span.image img { border-style: none; }
-a.image:visited { color: white; }
-
-dl {
-  margin-top: 0.8em;
-  margin-bottom: 0.8em;
-}
-dt {
-  margin-top: 0.5em;
-  margin-bottom: 0;
-  font-style: normal;
-  color: #444466;
-}
-dd > *:first-child {
-  margin-top: 0.1em;
-}
-
-ul, ol {
-    list-style-position: outside;
-}
-ol.arabic {
-  list-style-type: decimal;
-}
-ol.loweralpha {
-  list-style-type: lower-alpha;
-}
-ol.upperalpha {
-  list-style-type: upper-alpha;
-}
-ol.lowerroman {
-  list-style-type: lower-roman;
-}
-ol.upperroman {
-  list-style-type: upper-roman;
-}
-
-div.compact ul, div.compact ol,
-div.compact p, div.compact p,
-div.compact div, div.compact div {
-  margin-top: 0.1em;
-  margin-bottom: 0.1em;
-}
-
-div.tableblock > table {
-  border: 3px solid #444466;
-}
-thead {
-  font-weight: bold;
-  color: #444466;
-}
-tfoot {
-  font-weight: bold;
-}
-td > div.verse {
-  white-space: pre;
-}
-p.table {
-  margin-top: 0;
-}
-/* Because the table frame attribute is overriden by CSS in most browsers. */
-div.tableblock > table[frame="void"] {
-  border-style: none;
-}
-div.tableblock > table[frame="hsides"] {
-  border-left-style: none;
-  border-right-style: none;
-}
-div.tableblock > table[frame="vsides"] {
-  border-top-style: none;
-  border-bottom-style: none;
-}
-
-
-div.hdlist {
-  margin-top: 0.8em;
-  margin-bottom: 0.8em;
-}
-div.hdlist tr {
-  padding-bottom: 15px;
-}
-dt.hdlist1.strong, td.hdlist1.strong {
-  font-weight: bold;
-}
-td.hdlist1 {
-  vertical-align: top;
-  font-style: normal;
-  padding-right: 0.8em;
-  color: #444466;
-}
-td.hdlist2 {
-  vertical-align: top;
-}
-div.hdlist.compact tr {
-  margin: 0;
-  padding-bottom: 0;
-}
-
-.comment {
-  background: yellow;
-}
-
-@media print {
-  #footer-badges { display: none; }
-}
-
-#toctitle {
-  font-size: 1.2em;
-  font-weight: bold;
-  margin-top: 1.0em;
-  margin-bottom: 0.1em;
-}
-
-div.toclevel1, div.toclevel2, div.toclevel3, div.toclevel4 { margin-top: 0; margin-bottom: 0; }
-div.toclevel1 { margin-top: 0.3em; margin-left: 0; font-size: 1.0em; }
-div.toclevel2 { margin-top: 0.25em; margin-left: 2em; font-size: 0.9em; }
-div.toclevel3 { margin-left: 4em; font-size: 0.8em; }
-div.toclevel4 { margin-left: 6em; font-size: 0.8em; }
-
-body {
-  margin: 1em 5%;
-  padding-left: 0;
-
-}
-
-.monospaced, tt, div.listingblock > div.content {
-  font-family:  Consolas, "Andale Mono", "Courier New", monospace;
-  color: #004400;
-  background: #f4f4f4;
-  line-height: 1.2em;
-}
-
-.paragraph p  {
-  line-height: 1.5em;
-  margin-top: 1em;
-}
-
-div.sectionbody div.ulist > ul > li {
-  list-style-type: square;
-  color: #aaa;
-}
-  div.sectionbody div.ulist >  ul > li > * {
-    color: black;
-    /*font-size: 50%;*/
-  }
-
-
-div.sectionbody div.ulist > ul > li div.ulist > ul > li {
-  color: #ccd ;
-}
-  div.sectionbody div.ulist > ul > li div.ulist > ul > li > * {
-    color: black ;
-  }
-
-em {
-  font-style: normal ! important;
-  font-weight: bold ! important;
-  color: #662222   ! important;
-}
-
-
-/*
- * html5 specific
- *
- * */
-
-table.tableblock {
-  margin-top: 1.0em;
-  margin-bottom: 1.5em;
-}
-thead, p.tableblock.header {
-  font-weight: bold;
-  color: #666688;
-}
-p.tableblock {
-  margin-top: 0;
-}
-table.tableblock {
-  border-width: 3px;
-  border-style: solid;
-  border-color: #444466;
-  border-collapse: collapse;
-}
-th.tableblock, td.tableblock {
-  border-width: 1px;
-  padding: 4px;
-  border-style: solid;
-  border-color: #444466;
-}
-
-table.tableblock.frame-topbot {
-  border-left-style: hidden;
-  border-right-style: hidden;
-}
-table.tableblock.frame-sides {
-  border-top-style: hidden;
-  border-bottom-style: hidden;
-}
-table.tableblock.frame-none {
-  border-style: hidden;
-}
-
-th.tableblock.halign-left, td.tableblock.halign-left {
-  text-align: left;
-}
-th.tableblock.halign-center, td.tableblock.halign-center {
-  text-align: center;
-}
-th.tableblock.halign-right, td.tableblock.halign-right {
-  text-align: right;
-}
-
-th.tableblock.valign-top, td.tableblock.valign-top {
-  vertical-align: top;
-}
-th.tableblock.valign-middle, td.tableblock.valign-middle {
-  vertical-align: middle;
-}
-th.tableblock.valign-bottom, td.tableblock.valign-bottom {
-  vertical-align: bottom;
-}
-
-
-
-
-</style>
-<script type="text/javascript">
-/*<![CDATA[*/
-var asciidoc = {  // Namespace.
-
-/////////////////////////////////////////////////////////////////////
-// Table Of Contents generator
-/////////////////////////////////////////////////////////////////////
-
-/* Author: Mihai Bazon, September 2002
- * http://students.infoiasi.ro/~mishoo
- *
- * Table Of Content generator
- * Version: 0.4
- *
- * Feel free to use this script under the terms of the GNU General Public
- * License, as long as you do not remove or alter this notice.
- */
-
- /* modified by Troy D. Hanson, September 2006. License: GPL */
- /* modified by Stuart Rackham, 2006, 2009. License: GPL */
-
-// toclevels = 1..4.
-toc: function (toclevels) {
-
-  function getText(el) {
-    var text = "";
-    for (var i = el.firstChild; i != null; i = i.nextSibling) {
-      if (i.nodeType == 3 /* Node.TEXT_NODE */) // IE doesn't speak constants.
-        text += i.data;
-      else if (i.firstChild != null)
-        text += getText(i);
-    }
-    return text;
-  }
-
-  function TocEntry(el, text, toclevel) {
-    this.element = el;
-    this.text = text;
-    this.toclevel = toclevel;
-  }
-
-  function tocEntries(el, toclevels) {
-    var result = new Array;
-    var re = new RegExp('[hH]([1-'+(toclevels+1)+'])');
-    // Function that scans the DOM tree for header elements (the DOM2
-    // nodeIterator API would be a better technique but not supported by all
-    // browsers).
-    var iterate = function (el) {
-      for (var i = el.firstChild; i != null; i = i.nextSibling) {
-        if (i.nodeType == 1 /* Node.ELEMENT_NODE */) {
-          var mo = re.exec(i.tagName);
-          if (mo && (i.getAttribute("class") || i.getAttribute("className")) != "float") {
-            result[result.length] = new TocEntry(i, getText(i), mo[1]-1);
-          }
-          iterate(i);
-        }
-      }
-    }
-    iterate(el);
-    return result;
-  }
-
-  var toc = document.getElementById("toc");
-  if (!toc) {
-    return;
-  }
-
-  // Delete existing TOC entries in case we're reloading the TOC.
-  var tocEntriesToRemove = [];
-  var i;
-  for (i = 0; i < toc.childNodes.length; i++) {
-    var entry = toc.childNodes[i];
-    if (entry.nodeName.toLowerCase() == 'div'
-     && entry.getAttribute("class")
-     && entry.getAttribute("class").match(/^toclevel/))
-      tocEntriesToRemove.push(entry);
-  }
-  for (i = 0; i < tocEntriesToRemove.length; i++) {
-    toc.removeChild(tocEntriesToRemove[i]);
-  }
-
-  // Rebuild TOC entries.
-  var entries = tocEntries(document.getElementById("content"), toclevels);
-  for (var i = 0; i < entries.length; ++i) {
-    var entry = entries[i];
-    if (entry.element.id == "")
-      entry.element.id = "_toc_" + i;
-    var a = document.createElement("a");
-    a.href = "#" + entry.element.id;
-    a.appendChild(document.createTextNode(entry.text));
-    var div = document.createElement("div");
-    div.appendChild(a);
-    div.className = "toclevel" + entry.toclevel;
-    toc.appendChild(div);
-  }
-  if (entries.length == 0)
-    toc.parentNode.removeChild(toc);
-},
-
-
-/////////////////////////////////////////////////////////////////////
-// Footnotes generator
-/////////////////////////////////////////////////////////////////////
-
-/* Based on footnote generation code from:
- * http://www.brandspankingnew.net/archive/2005/07/format_footnote.html
- */
-
-footnotes: function () {
-  // Delete existing footnote entries in case we're reloading the footnodes.
-  var i;
-  var noteholder = document.getElementById("footnotes");
-  if (!noteholder) {
-    return;
-  }
-  var entriesToRemove = [];
-  for (i = 0; i < noteholder.childNodes.length; i++) {
-    var entry = noteholder.childNodes[i];
-    if (entry.nodeName.toLowerCase() == 'div' && entry.getAttribute("class") == "footnote")
-      entriesToRemove.push(entry);
-  }
-  for (i = 0; i < entriesToRemove.length; i++) {
-    noteholder.removeChild(entriesToRemove[i]);
-  }
-
-  // Rebuild footnote entries.
-  var cont = document.getElementById("content");
-  var spans = cont.getElementsByTagName("span");
-  var refs = {};
-  var n = 0;
-  for (i=0; i<spans.length; i++) {
-    if (spans[i].className == "footnote") {
-      n++;
-      var note = spans[i].getAttribute("data-note");
-      if (!note) {
-        // Use [\s\S] in place of . so multi-line matches work.
-        // Because JavaScript has no s (dotall) regex flag.
-        note = spans[i].innerHTML.match(/\s*\[([\s\S]*)]\s*/)[1];
-        spans[i].innerHTML =
-          "[<a id='_footnoteref_" + n + "' href='#_footnote_" + n +
-          "' title='View footnote' class='footnote'>" + n + "</a>]";
-        spans[i].setAttribute("data-note", note);
-      }
-      noteholder.innerHTML +=
-        "<div class='footnote' id='_footnote_" + n + "'>" +
-        "<a href='#_footnoteref_" + n + "' title='Return to text'>" +
-        n + "</a>. " + note + "</div>";
-      var id =spans[i].getAttribute("id");
-      if (id != null) refs["#"+id] = n;
-    }
-  }
-  if (n == 0)
-    noteholder.parentNode.removeChild(noteholder);
-  else {
-    // Process footnoterefs.
-    for (i=0; i<spans.length; i++) {
-      if (spans[i].className == "footnoteref") {
-        var href = spans[i].getElementsByTagName("a")[0].getAttribute("href");
-        href = href.match(/#.*/)[0];  // Because IE return full URL.
-        n = refs[href];
-        spans[i].innerHTML =
-          "[<a href='#_footnote_" + n +
-          "' title='View footnote' class='footnote'>" + n + "</a>]";
-      }
-    }
-  }
-},
-
-install: function(toclevels) {
-  var timerId;
-
-  function reinstall() {
-    asciidoc.footnotes();
-    if (toclevels) {
-      asciidoc.toc(toclevels);
-    }
-  }
-
-  function reinstallAndRemoveTimer() {
-    clearInterval(timerId);
-    reinstall();
-  }
-
-  timerId = setInterval(reinstall, 500);
-  if (document.addEventListener)
-    document.addEventListener("DOMContentLoaded", reinstallAndRemoveTimer, false);
-  else
-    window.onload = reinstallAndRemoveTimer;
-}
-
-}
-asciidoc.install(2);
-/*]]>*/
-</script>
-</head>
-<body class="article">
-<div id="header">
-<h1>Irccd 1.0 socket guide</h1>
-<span id="author">Demelier David</span><br>
-<span id="email" class="monospaced">&lt;<a href="mailto:demelier.david@gmail.com">demelier.david@gmail.com</a>&gt;</span><br>
-<span id="revdate">September, 10 2013</span>
+<!DOCTYPE html>
+<html lang="en">
+<head>
+<meta http-equiv="Content-Type" content="text/html; charset=UTF-8">
+<meta name="generator" content="AsciiDoc 8.6.8">
+<title>Irccd 1.0 socket guide</title>
+<style type="text/css">
+/*
+ * AsciiDoc 'volnitsky' theme for xhtml11 and html5 backends.
+ * Based on css from http://volnitsky.com, which was in turn based on default
+ * theme from AsciiDoc
+ *
+ * FIXME: The styling is still a bit rough in places.
+ *
+ */
+
+/* Default font. */
+body {
+	font-family: "DejaVu Sans", Sans, verdana;
+	font-size: 11px;
+}
+
+a {
+	font-size: 10px;
+	font-weight: bold;
+	color: #214954;
+	text-decoration: none;
+}
+
+a:visited {
+	color: #214954;
+}
+
+a:hover {
+	color: #38788A;
+	text-decoration: underline;
+}
+
+em {
+  font-style: italic;
+  color: #444466;
+}
+
+strong {
+  font-weight: bold;
+  color: #444466;
+}
+
+h1, h2, h3, h4, h5, h6 {
+  color: #214954;
+  margin-bottom: 0.5em;
+  line-height: 1.3;
+}
+
+h1, h2, h3 {
+	border-bottom: 1px solid #ccd;
+}
+h2 { padding-top: 0.5em; }
+h3 { float: left; }
+h3 + * { clear: left; }
+
+div.sectionbody {
+  margin-left: 0;
+}
+
+hr {
+  border: 1px solid #444466;
+}
+
+p {
+  margin-top: 0.5em;
+  margin-bottom: 0.5em;
+}
+
+ul, ol, li > p {
+  margin-top: 0;
+}
+
+pre {
+  padding: 0;
+  margin: 0;
+}
+
+#author {
+  font-weight: bold;
+  font-size: 1.1em;
+}
+
+#footer {
+  font-size: small;
+  border-top: 2px solid silver;
+  padding-top: 0.5em;
+  margin-top: 4.0em;
+}
+
+#footer-text {
+  float: left;
+  padding-bottom: 0.5em;
+}
+
+#footer-badges {
+  float: right;
+  padding-bottom: 0.5em;
+}
+
+#preamble {
+  margin-top: 1.5em;
+  margin-bottom: 1.5em;
+}
+
+div.tableblock, div.imageblock, div.exampleblock, div.verseblock,
+div.quoteblock, div.literalblock, div.listingblock, div.sidebarblock,
+div.admonitionblock {
+  margin-top: 1.5em;
+  margin-bottom: 1.5em;
+}
+
+div.admonitionblock {
+  margin-top: 2.5em;
+  margin-bottom: 2.5em;
+}
+
+div.content { /* Block element content. */
+  padding: 0;
+}
+
+/* Block element titles. */
+div.title, caption.title {
+  color: #214954;
+  font-weight: bold;
+  text-align: left;
+  margin-top: 1.0em;
+  margin-bottom: 0.5em;
+}
+div.title + * {
+  margin-top: 0;
+}
+
+td div.title:first-child {
+  margin-top: 0.0em;
+}
+div.content div.title:first-child {
+  margin-top: 0.0em;
+}
+div.content + div.title {
+  margin-top: 0.0em;
+}
+
+div.sidebarblock > div.content {
+  background: #ffffee;
+  border: 1px solid silver;
+  padding: 0.5em;
+}
+
+div.listingblock > div.content {
+  border: 1px solid silver;
+  background: #f4f4f4;
+  padding: 0.5em;
+}
+
+div.quoteblock {
+  padding-left: 2.0em;
+  margin-right: 10%;
+}
+div.quoteblock > div.attribution {
+  padding-top: 0.5em;
+  text-align: right;
+}
+
+div.verseblock {
+  padding-left: 2.0em;
+  margin-right: 10%;
+}
+div.verseblock > pre.content {
+  font-family: inherit;
+}
+div.verseblock > div.attribution {
+  padding-top: 0.75em;
+  text-align: left;
+}
+/* DEPRECATED: Pre version 8.2.7 verse style literal block. */
+div.verseblock + div.attribution {
+  text-align: left;
+}
+
+div.admonitionblock .icon {
+  vertical-align: top;
+  font-size: 1.1em;
+  font-weight: bold;
+  text-decoration: underline;
+  color: #444466;
+  padding-right: 0.5em;
+}
+div.admonitionblock td.content {
+  padding-left: 0.5em;
+  border-left: 2px solid silver;
+}
+
+div.exampleblock > div.content {
+  border-left: 2px solid silver;
+  padding: 0.5em;
+}
+
+div.imageblock div.content { padding-left: 0; }
+span.image img { border-style: none; }
+a.image:visited { color: white; }
+
+dl {
+  margin-top: 0.8em;
+  margin-bottom: 0.8em;
+}
+dt {
+  margin-top: 0.5em;
+  margin-bottom: 0;
+  font-style: normal;
+  color: #444466;
+}
+dd > *:first-child {
+  margin-top: 0.1em;
+}
+
+ul, ol {
+    list-style-position: outside;
+}
+ol.arabic {
+  list-style-type: decimal;
+}
+ol.loweralpha {
+  list-style-type: lower-alpha;
+}
+ol.upperalpha {
+  list-style-type: upper-alpha;
+}
+ol.lowerroman {
+  list-style-type: lower-roman;
+}
+ol.upperroman {
+  list-style-type: upper-roman;
+}
+
+div.compact ul, div.compact ol,
+div.compact p, div.compact p,
+div.compact div, div.compact div {
+  margin-top: 0.1em;
+  margin-bottom: 0.1em;
+}
+
+div.tableblock > table {
+  border: 3px solid #444466;
+}
+thead {
+  font-weight: bold;
+  color: #444466;
+}
+tfoot {
+  font-weight: bold;
+}
+td > div.verse {
+  white-space: pre;
+}
+p.table {
+  margin-top: 0;
+}
+/* Because the table frame attribute is overriden by CSS in most browsers. */
+div.tableblock > table[frame="void"] {
+  border-style: none;
+}
+div.tableblock > table[frame="hsides"] {
+  border-left-style: none;
+  border-right-style: none;
+}
+div.tableblock > table[frame="vsides"] {
+  border-top-style: none;
+  border-bottom-style: none;
+}
+
+
+div.hdlist {
+  margin-top: 0.8em;
+  margin-bottom: 0.8em;
+}
+div.hdlist tr {
+  padding-bottom: 15px;
+}
+dt.hdlist1.strong, td.hdlist1.strong {
+  font-weight: bold;
+}
+td.hdlist1 {
+  vertical-align: top;
+  font-style: normal;
+  padding-right: 0.8em;
+  color: #444466;
+}
+td.hdlist2 {
+  vertical-align: top;
+}
+div.hdlist.compact tr {
+  margin: 0;
+  padding-bottom: 0;
+}
+
+.comment {
+  background: yellow;
+}
+
+@media print {
+  #footer-badges { display: none; }
+}
+
+#toctitle {
+  font-size: 1.2em;
+  font-weight: bold;
+  margin-top: 1.0em;
+  margin-bottom: 0.1em;
+}
+
+div.toclevel1, div.toclevel2, div.toclevel3, div.toclevel4 { margin-top: 0; margin-bottom: 0; }
+div.toclevel1 { margin-top: 0.3em; margin-left: 0; font-size: 1.0em; }
+div.toclevel2 { margin-top: 0.25em; margin-left: 2em; font-size: 0.9em; }
+div.toclevel3 { margin-left: 4em; font-size: 0.8em; }
+div.toclevel4 { margin-left: 6em; font-size: 0.8em; }
+
+body {
+  margin: 1em 5%;
+  padding-left: 0;
+
+}
+
+.monospaced, tt, div.listingblock > div.content {
+  font-family:  Consolas, "Andale Mono", "Courier New", monospace;
+  color: #004400;
+  background: #f4f4f4;
+  line-height: 1.2em;
+}
+
+.paragraph p  {
+  line-height: 1.5em;
+  margin-top: 1em;
+}
+
+div.sectionbody div.ulist > ul > li {
+  list-style-type: square;
+  color: #aaa;
+}
+  div.sectionbody div.ulist >  ul > li > * {
+    color: black;
+    /*font-size: 50%;*/
+  }
+
+
+div.sectionbody div.ulist > ul > li div.ulist > ul > li {
+  color: #ccd ;
+}
+  div.sectionbody div.ulist > ul > li div.ulist > ul > li > * {
+    color: black ;
+  }
+
+em {
+  font-style: normal ! important;
+  font-weight: bold ! important;
+  color: #662222   ! important;
+}
+
+
+/*
+ * html5 specific
+ *
+ * */
+
+table.tableblock {
+  margin-top: 1.0em;
+  margin-bottom: 1.5em;
+}
+thead, p.tableblock.header {
+  font-weight: bold;
+  color: #666688;
+}
+p.tableblock {
+  margin-top: 0;
+}
+table.tableblock {
+  border-width: 3px;
+  border-style: solid;
+  border-color: #444466;
+  border-collapse: collapse;
+}
+th.tableblock, td.tableblock {
+  border-width: 1px;
+  padding: 4px;
+  border-style: solid;
+  border-color: #444466;
+}
+
+table.tableblock.frame-topbot {
+  border-left-style: hidden;
+  border-right-style: hidden;
+}
+table.tableblock.frame-sides {
+  border-top-style: hidden;
+  border-bottom-style: hidden;
+}
+table.tableblock.frame-none {
+  border-style: hidden;
+}
+
+th.tableblock.halign-left, td.tableblock.halign-left {
+  text-align: left;
+}
+th.tableblock.halign-center, td.tableblock.halign-center {
+  text-align: center;
+}
+th.tableblock.halign-right, td.tableblock.halign-right {
+  text-align: right;
+}
+
+th.tableblock.valign-top, td.tableblock.valign-top {
+  vertical-align: top;
+}
+th.tableblock.valign-middle, td.tableblock.valign-middle {
+  vertical-align: middle;
+}
+th.tableblock.valign-bottom, td.tableblock.valign-bottom {
+  vertical-align: bottom;
+}
+
+
+
+
+</style>
+<script type="text/javascript">
+/*<![CDATA[*/
+var asciidoc = {  // Namespace.
+
+/////////////////////////////////////////////////////////////////////
+// Table Of Contents generator
+/////////////////////////////////////////////////////////////////////
+
+/* Author: Mihai Bazon, September 2002
+ * http://students.infoiasi.ro/~mishoo
+ *
+ * Table Of Content generator
+ * Version: 0.4
+ *
+ * Feel free to use this script under the terms of the GNU General Public
+ * License, as long as you do not remove or alter this notice.
+ */
+
+ /* modified by Troy D. Hanson, September 2006. License: GPL */
+ /* modified by Stuart Rackham, 2006, 2009. License: GPL */
+
+// toclevels = 1..4.
+toc: function (toclevels) {
+
+  function getText(el) {
+    var text = "";
+    for (var i = el.firstChild; i != null; i = i.nextSibling) {
+      if (i.nodeType == 3 /* Node.TEXT_NODE */) // IE doesn't speak constants.
+        text += i.data;
+      else if (i.firstChild != null)
+        text += getText(i);
+    }
+    return text;
+  }
+
+  function TocEntry(el, text, toclevel) {
+    this.element = el;
+    this.text = text;
+    this.toclevel = toclevel;
+  }
+
+  function tocEntries(el, toclevels) {
+    var result = new Array;
+    var re = new RegExp('[hH]([1-'+(toclevels+1)+'])');
+    // Function that scans the DOM tree for header elements (the DOM2
+    // nodeIterator API would be a better technique but not supported by all
+    // browsers).
+    var iterate = function (el) {
+      for (var i = el.firstChild; i != null; i = i.nextSibling) {
+        if (i.nodeType == 1 /* Node.ELEMENT_NODE */) {
+          var mo = re.exec(i.tagName);
+          if (mo && (i.getAttribute("class") || i.getAttribute("className")) != "float") {
+            result[result.length] = new TocEntry(i, getText(i), mo[1]-1);
+          }
+          iterate(i);
+        }
+      }
+    }
+    iterate(el);
+    return result;
+  }
+
+  var toc = document.getElementById("toc");
+  if (!toc) {
+    return;
+  }
+
+  // Delete existing TOC entries in case we're reloading the TOC.
+  var tocEntriesToRemove = [];
+  var i;
+  for (i = 0; i < toc.childNodes.length; i++) {
+    var entry = toc.childNodes[i];
+    if (entry.nodeName.toLowerCase() == 'div'
+     && entry.getAttribute("class")
+     && entry.getAttribute("class").match(/^toclevel/))
+      tocEntriesToRemove.push(entry);
+  }
+  for (i = 0; i < tocEntriesToRemove.length; i++) {
+    toc.removeChild(tocEntriesToRemove[i]);
+  }
+
+  // Rebuild TOC entries.
+  var entries = tocEntries(document.getElementById("content"), toclevels);
+  for (var i = 0; i < entries.length; ++i) {
+    var entry = entries[i];
+    if (entry.element.id == "")
+      entry.element.id = "_toc_" + i;
+    var a = document.createElement("a");
+    a.href = "#" + entry.element.id;
+    a.appendChild(document.createTextNode(entry.text));
+    var div = document.createElement("div");
+    div.appendChild(a);
+    div.className = "toclevel" + entry.toclevel;
+    toc.appendChild(div);
+  }
+  if (entries.length == 0)
+    toc.parentNode.removeChild(toc);
+},
+
+
+/////////////////////////////////////////////////////////////////////
+// Footnotes generator
+/////////////////////////////////////////////////////////////////////
+
+/* Based on footnote generation code from:
+ * http://www.brandspankingnew.net/archive/2005/07/format_footnote.html
+ */
+
+footnotes: function () {
+  // Delete existing footnote entries in case we're reloading the footnodes.
+  var i;
+  var noteholder = document.getElementById("footnotes");
+  if (!noteholder) {
+    return;
+  }
+  var entriesToRemove = [];
+  for (i = 0; i < noteholder.childNodes.length; i++) {
+    var entry = noteholder.childNodes[i];
+    if (entry.nodeName.toLowerCase() == 'div' && entry.getAttribute("class") == "footnote")
+      entriesToRemove.push(entry);
+  }
+  for (i = 0; i < entriesToRemove.length; i++) {
+    noteholder.removeChild(entriesToRemove[i]);
+  }
+
+  // Rebuild footnote entries.
+  var cont = document.getElementById("content");
+  var spans = cont.getElementsByTagName("span");
+  var refs = {};
+  var n = 0;
+  for (i=0; i<spans.length; i++) {
+    if (spans[i].className == "footnote") {
+      n++;
+      var note = spans[i].getAttribute("data-note");
+      if (!note) {
+        // Use [\s\S] in place of . so multi-line matches work.
+        // Because JavaScript has no s (dotall) regex flag.
+        note = spans[i].innerHTML.match(/\s*\[([\s\S]*)]\s*/)[1];
+        spans[i].innerHTML =
+          "[<a id='_footnoteref_" + n + "' href='#_footnote_" + n +
+          "' title='View footnote' class='footnote'>" + n + "</a>]";
+        spans[i].setAttribute("data-note", note);
+      }
+      noteholder.innerHTML +=
+        "<div class='footnote' id='_footnote_" + n + "'>" +
+        "<a href='#_footnoteref_" + n + "' title='Return to text'>" +
+        n + "</a>. " + note + "</div>";
+      var id =spans[i].getAttribute("id");
+      if (id != null) refs["#"+id] = n;
+    }
+  }
+  if (n == 0)
+    noteholder.parentNode.removeChild(noteholder);
+  else {
+    // Process footnoterefs.
+    for (i=0; i<spans.length; i++) {
+      if (spans[i].className == "footnoteref") {
+        var href = spans[i].getElementsByTagName("a")[0].getAttribute("href");
+        href = href.match(/#.*/)[0];  // Because IE return full URL.
+        n = refs[href];
+        spans[i].innerHTML =
+          "[<a href='#_footnote_" + n +
+          "' title='View footnote' class='footnote'>" + n + "</a>]";
+      }
+    }
+  }
+},
+
+install: function(toclevels) {
+  var timerId;
+
+  function reinstall() {
+    asciidoc.footnotes();
+    if (toclevels) {
+      asciidoc.toc(toclevels);
+    }
+  }
+
+  function reinstallAndRemoveTimer() {
+    clearInterval(timerId);
+    reinstall();
+  }
+
+  timerId = setInterval(reinstall, 500);
+  if (document.addEventListener)
+    document.addEventListener("DOMContentLoaded", reinstallAndRemoveTimer, false);
+  else
+    window.onload = reinstallAndRemoveTimer;
+}
+
+}
+asciidoc.install(2);
+/*]]>*/
+</script>
+</head>
+<body class="article">
+<div id="header">
+<h1>Irccd 1.0 socket guide</h1>
+<span id="author">Demelier David</span><br>
+<span id="email" class="monospaced">&lt;<a href="mailto:demelier.david@gmail.com">demelier.david@gmail.com</a>&gt;</span><br>
+<span id="revdate">September, 10 2013</span>
 <div id="toc">
   <div id="toctitle">Table of Contents</div>
   <noscript><p><b>JavaScript must be enabled in your browser to display the table of contents.</b></p></noscript>
-</div>
-</div>
-<div id="content">
-<div class="sect1">
-<h2 id="_introduction">Introduction</h2>
-<div class="sectionbody">
-<div class="paragraph"><p>This guide will help you controlling irccd via sockets.</p></div>
-<div class="paragraph"><p>Currently, irccd supports internet and unix sockets, at least one of them must
-be defined to send messages to irccd.</p></div>
-<div class="paragraph"><p>See the user guide to configure listeners.</p></div>
-<div class="sect2">
-<h3 id="_syntax">Syntax</h3>
-<div class="paragraph"><p>Irccd use a simple text protocol.</p></div>
-<div class="paragraph"><p>The syntax of each message is a simple ASCII string that ends with a
-trailing <em>\n</em>.  Optional parameters are enclosed betweens brackets.</p></div>
-</div>
-</div>
-</div>
-<div class="sect1">
-<h2 id="_commands">Commands</h2>
-<div class="sectionbody">
-<div class="paragraph"><p>The following commands are available. Please note that a lot of commands
-require a server as the first argument, it&#8217;s one of defined in the
-irccd.conf file in sections [server].</p></div>
-<div class="sect2">
-<h3 id="_cnotice">CNOTICE</h3>
-<div class="paragraph"><p>This command is used to send a message a private notice to a user.</p></div>
-<div class="listingblock">
-<div class="content monospaced">
-<pre>CNOTICE server nickname message\n</pre>
-</div></div>
-<div class="paragraph"><p>Parameters:</p></div>
-<div class="ulist"><ul>
-<li>
-<p>
-server         The server.
-</p>
-</li>
-<li>
-<p>
-nickname       The user nickname target.
-</p>
-</li>
-<li>
-<p>
-message        The message.
-</p>
-</li>
-</ul></div>
-</div>
-<div class="sect2">
-<h3 id="_invite">INVITE</h3>
-<div class="paragraph"><p>This command is used to invite someone on a channel, needed for channels
-with mode +i.</p></div>
-<div class="listingblock">
-<div class="content monospaced">
-<pre>INVITE server target channel\n</pre>
-</div></div>
-<div class="paragraph"><p>Parameters:</p></div>
-<div class="ulist"><ul>
-<li>
-<p>
-server         The server.
-</p>
-</li>
-<li>
-<p>
-target         The target nickname to invite.
-</p>
-</li>
-<li>
-<p>
-channel        The channel name prepended by a <em>#</em>
-</p>
-</li>
-</ul></div>
-</div>
-<div class="sect2">
-<h3 id="_join">JOIN</h3>
-<div class="paragraph"><p>This command is used to join a specific channel. Note that a leading <em>#</em>
-is required in the channel name.</p></div>
-<div class="listingblock">
-<div class="content monospaced">
-<pre>JOIN server channel [password]\n</pre>
-</div></div>
-<div class="paragraph"><p>Parameters:</p></div>
-<div class="ulist"><ul>
-<li>
-<p>
-server         The server.
-</p>
-</li>
-<li>
-<p>
-channel        The channel name prepended by a <em>#</em>
-</p>
-</li>
-<li>
-<p>
-password       An optional password
-</p>
-</li>
-</ul></div>
-</div>
-<div class="sect2">
-<h3 id="_kick">KICK</h3>
-<div class="paragraph"><p>Kick someone from a channel. You obviously need to have +o mode on that
-channel.</p></div>
-<div class="listingblock">
-<div class="content monospaced">
-<pre>KICK server nick channel [reason]\n</pre>
-</div></div>
-<div class="paragraph"><p>Parameters:</p></div>
-<div class="ulist"><ul>
-<li>
-<p>
-server         The server.
-</p>
-</li>
-<li>
-<p>
-nick           The nickname to kick.
-</p>
-</li>
-<li>
-<p>
-channel        The channel prepended by a <em>#</em> to kick from
-</p>
-</li>
-<li>
-<p>
-reason         An optional reason.
-</p>
-</li>
-</ul></div>
-</div>
-<div class="sect2">
-<h3 id="_load">LOAD</h3>
-<div class="paragraph"><p>Load a plugin. This load for all servers.</p></div>
-<div class="listingblock">
-<div class="content monospaced">
-<pre>LOAD name\n</pre>
-</div></div>
-<div class="paragraph"><p>Parameters:</p></div>
-<div class="ulist"><ul>
-<li>
-<p>
-name           The plugin name.
-</p>
-</li>
-</ul></div>
-</div>
-<div class="sect2">
-<h3 id="_me">ME</h3>
-<div class="paragraph"><p>This command is used to send a message to a global channel or to a private as
-CTCP ACTION. Usual IRC clients report that like: "* foo is eating a cake."</p></div>
-<div class="listingblock">
-<div class="content monospaced">
-<pre>ME server target message\n</pre>
-</div></div>
-<div class="paragraph"><p>Parameters:</p></div>
-<div class="ulist"><ul>
-<li>
-<p>
-server         The server.
-</p>
-</li>
-<li>
-<p>
-target         A channel or a private query.
-</p>
-</li>
-<li>
-<p>
-message        The message.
-</p>
-</li>
-</ul></div>
-</div>
-<div class="sect2">
-<h3 id="_mode">MODE</h3>
-<div class="paragraph"><p>This command is used to set a channel mode.</p></div>
-<div class="listingblock">
-<div class="content monospaced">
-<pre>MODE server channel mode\n</pre>
-</div></div>
-<div class="paragraph"><p>Parameters:</p></div>
-<div class="ulist"><ul>
-<li>
-<p>
-server         The server.
-</p>
-</li>
-<li>
-<p>
-channel        The target channel.
-</p>
-</li>
-<li>
-<p>
-mode           The new mode.
-</p>
-</li>
-</ul></div>
-</div>
-<div class="sect2">
-<h3 id="_msg">MSG</h3>
-<div class="paragraph"><p>This command is used to send a message to a global channel or to a private query.</p></div>
-<div class="listingblock">
-<div class="content monospaced">
-<pre>MSG server target message\n</pre>
-</div></div>
-<div class="paragraph"><p>Parameters:</p></div>
-<div class="ulist"><ul>
-<li>
-<p>
-server         The server.
-</p>
-</li>
-<li>
-<p>
-target         A channel or a private query.
-</p>
-</li>
-<li>
-<p>
-message        The message.
-</p>
-</li>
-</ul></div>
-</div>
-<div class="sect2">
-<h3 id="_nick">NICK</h3>
-<div class="paragraph"><p>This commands is used to change the nickname of the irccd client but only
-for a specific server. If you want to change your nick you must do it for
-every server defined in irccd.conf(5).</p></div>
-<div class="listingblock">
-<div class="content monospaced">
-<pre>NICK server nickname\n</pre>
-</div></div>
-<div class="paragraph"><p>Parameters:</p></div>
-<div class="ulist"><ul>
-<li>
-<p>
-server         The server.
-</p>
-</li>
-<li>
-<p>
-nickname       The new nickname.
-</p>
-</li>
-</ul></div>
-</div>
-<div class="sect2">
-<h3 id="_notice">NOTICE</h3>
-<div class="paragraph"><p>This command is used to send a message to a global channel notice.</p></div>
-<div class="listingblock">
-<div class="content monospaced">
-<pre>NOTICE server channel message\n</pre>
-</div></div>
-<div class="paragraph"><p>Parameters:</p></div>
-<div class="ulist"><ul>
-<li>
-<p>
-server         The server.
-</p>
-</li>
-<li>
-<p>
-channel        The channel target.
-</p>
-</li>
-<li>
-<p>
-message        The message.
-</p>
-</li>
-</ul></div>
-</div>
-<div class="sect2">
-<h3 id="_part">PART</h3>
-<div class="paragraph"><p>This command is used to leave a channel from a specific server.</p></div>
-<div class="listingblock">
-<div class="content monospaced">
-<pre>PART server channel\n</pre>
-</div></div>
-<div class="paragraph"><p>Parameters:</p></div>
-<div class="ulist"><ul>
-<li>
-<p>
-server         The server.
-</p>
-</li>
-<li>
-<p>
-channel        The channel to leave.
-</p>
-</li>
-</ul></div>
-</div>
-<div class="sect2">
-<h3 id="_query">QUERY</h3>
-<div class="paragraph"><p>This command to send a private message.</p></div>
-<div class="listingblock">
-<div class="content monospaced">
-<pre>QUERY server target message\n</pre>
-</div></div>
-<div class="paragraph"><p>Parameters:</p></div>
-<div class="ulist"><ul>
-<li>
-<p>
-server         The server.
-</p>
-</li>
-<li>
-<p>
-target         The target nickname.
-</p>
-</li>
-<li>
-<p>
-message        The message.
-</p>
-</li>
-</ul></div>
-</div>
-<div class="sect2">
-<h3 id="_reload">RELOAD</h3>
-<div class="paragraph"><p>Reload a plugin, this will call a specific Lua function.</p></div>
-<div class="listingblock">
-<div class="content monospaced">
-<pre>RELOAD name\n</pre>
-</div></div>
-<div class="paragraph"><p>Parameters:</p></div>
-<div class="ulist"><ul>
-<li>
-<p>
-name           The plugin name.
-</p>
-</li>
-</ul></div>
-</div>
-<div class="sect2">
-<h3 id="_topic">TOPIC</h3>
-<div class="paragraph"><p>This command is used to set a channel topic. Note that you obviously need
-the rights to do that.</p></div>
-<div class="listingblock">
-<div class="content monospaced">
-<pre>TOPIC server channel topic\n</pre>
-</div></div>
-<div class="paragraph"><p>Parameters:</p></div>
-<div class="ulist"><ul>
-<li>
-<p>
-server         The server.
-</p>
-</li>
-<li>
-<p>
-channel        The channel.
-</p>
-</li>
-<li>
-<p>
-topic          The new topic.
-</p>
-</li>
-</ul></div>
-</div>
-<div class="sect2">
-<h3 id="_umode">UMODE</h3>
-<div class="paragraph"><p>This command is used to set your user mode.</p></div>
-<div class="listingblock">
-<div class="content monospaced">
-<pre>UMODE server mode\n</pre>
-</div></div>
-<div class="paragraph"><p>Parameters:</p></div>
-<div class="ulist"><ul>
-<li>
-<p>
-server         The server.
-</p>
-</li>
-<li>
-<p>
-mode           The new mode.
-</p>
-</li>
-</ul></div>
-</div>
-<div class="sect2">
-<h3 id="_unload">UNLOAD</h3>
-<div class="paragraph"><p>Unload a loaded plugin.</p></div>
-<div class="listingblock">
-<div class="content monospaced">
-<pre>UNLOAD name\n</pre>
-</div></div>
-<div class="paragraph"><p>Parameters:</p></div>
-<div class="ulist"><ul>
-<li>
-<p>
-name           The plugin name.
-</p>
-</li>
-</ul></div>
-</div>
-</div>
-</div>
-</div>
-<div id="footnotes"><hr></div>
-<div id="footer">
-<div id="footer-text">
-<<<<<<< HEAD
-Last updated 2013-09-21 14:46:51 CEST
-=======
-Last updated 2013-10-30 19:51:52 CET
->>>>>>> 3bd3fe8e
-</div>
-</div>
-</body>
-</html>
+</div>
+</div>
+<div id="content">
+<div class="sect1">
+<h2 id="_introduction">Introduction</h2>
+<div class="sectionbody">
+<div class="paragraph"><p>This guide will help you controlling irccd via sockets.</p></div>
+<div class="paragraph"><p>Currently, irccd supports internet and unix sockets, at least one of them must
+be defined to send messages to irccd.</p></div>
+<div class="paragraph"><p>See the user guide to configure listeners.</p></div>
+<div class="sect2">
+<h3 id="_syntax">Syntax</h3>
+<div class="paragraph"><p>Irccd use a simple text protocol.</p></div>
+<div class="paragraph"><p>The syntax of each message is a simple ASCII string that ends with a
+trailing <em>\n</em>.  Optional parameters are enclosed betweens brackets.</p></div>
+</div>
+</div>
+</div>
+<div class="sect1">
+<h2 id="_commands">Commands</h2>
+<div class="sectionbody">
+<div class="paragraph"><p>The following commands are available. Please note that a lot of commands
+require a server as the first argument, it&#8217;s one of defined in the
+irccd.conf file in sections [server].</p></div>
+<div class="sect2">
+<h3 id="_cnotice">CNOTICE</h3>
+<div class="paragraph"><p>This command is used to send a message a private notice to a user.</p></div>
+<div class="listingblock">
+<div class="content monospaced">
+<pre>CNOTICE server nickname message\n</pre>
+</div></div>
+<div class="paragraph"><p>Parameters:</p></div>
+<div class="ulist"><ul>
+<li>
+<p>
+server         The server.
+</p>
+</li>
+<li>
+<p>
+nickname       The user nickname target.
+</p>
+</li>
+<li>
+<p>
+message        The message.
+</p>
+</li>
+</ul></div>
+</div>
+<div class="sect2">
+<h3 id="_invite">INVITE</h3>
+<div class="paragraph"><p>This command is used to invite someone on a channel, needed for channels
+with mode +i.</p></div>
+<div class="listingblock">
+<div class="content monospaced">
+<pre>INVITE server target channel\n</pre>
+</div></div>
+<div class="paragraph"><p>Parameters:</p></div>
+<div class="ulist"><ul>
+<li>
+<p>
+server         The server.
+</p>
+</li>
+<li>
+<p>
+target         The target nickname to invite.
+</p>
+</li>
+<li>
+<p>
+channel        The channel name prepended by a <em>#</em>
+</p>
+</li>
+</ul></div>
+</div>
+<div class="sect2">
+<h3 id="_join">JOIN</h3>
+<div class="paragraph"><p>This command is used to join a specific channel. Note that a leading <em>#</em>
+is required in the channel name.</p></div>
+<div class="listingblock">
+<div class="content monospaced">
+<pre>JOIN server channel [password]\n</pre>
+</div></div>
+<div class="paragraph"><p>Parameters:</p></div>
+<div class="ulist"><ul>
+<li>
+<p>
+server         The server.
+</p>
+</li>
+<li>
+<p>
+channel        The channel name prepended by a <em>#</em>
+</p>
+</li>
+<li>
+<p>
+password       An optional password
+</p>
+</li>
+</ul></div>
+</div>
+<div class="sect2">
+<h3 id="_kick">KICK</h3>
+<div class="paragraph"><p>Kick someone from a channel. You obviously need to have +o mode on that
+channel.</p></div>
+<div class="listingblock">
+<div class="content monospaced">
+<pre>KICK server nick channel [reason]\n</pre>
+</div></div>
+<div class="paragraph"><p>Parameters:</p></div>
+<div class="ulist"><ul>
+<li>
+<p>
+server         The server.
+</p>
+</li>
+<li>
+<p>
+nick           The nickname to kick.
+</p>
+</li>
+<li>
+<p>
+channel        The channel prepended by a <em>#</em> to kick from
+</p>
+</li>
+<li>
+<p>
+reason         An optional reason.
+</p>
+</li>
+</ul></div>
+</div>
+<div class="sect2">
+<h3 id="_load">LOAD</h3>
+<div class="paragraph"><p>Load a plugin. This load for all servers.</p></div>
+<div class="listingblock">
+<div class="content monospaced">
+<pre>LOAD name\n</pre>
+</div></div>
+<div class="paragraph"><p>Parameters:</p></div>
+<div class="ulist"><ul>
+<li>
+<p>
+name           The plugin name.
+</p>
+</li>
+</ul></div>
+</div>
+<div class="sect2">
+<h3 id="_me">ME</h3>
+<div class="paragraph"><p>This command is used to send a message to a global channel or to a private as
+CTCP ACTION. Usual IRC clients report that like: "* foo is eating a cake."</p></div>
+<div class="listingblock">
+<div class="content monospaced">
+<pre>ME server target message\n</pre>
+</div></div>
+<div class="paragraph"><p>Parameters:</p></div>
+<div class="ulist"><ul>
+<li>
+<p>
+server         The server.
+</p>
+</li>
+<li>
+<p>
+target         A channel or a private query.
+</p>
+</li>
+<li>
+<p>
+message        The message.
+</p>
+</li>
+</ul></div>
+</div>
+<div class="sect2">
+<h3 id="_mode">MODE</h3>
+<div class="paragraph"><p>This command is used to set a channel mode.</p></div>
+<div class="listingblock">
+<div class="content monospaced">
+<pre>MODE server channel mode\n</pre>
+</div></div>
+<div class="paragraph"><p>Parameters:</p></div>
+<div class="ulist"><ul>
+<li>
+<p>
+server         The server.
+</p>
+</li>
+<li>
+<p>
+channel        The target channel.
+</p>
+</li>
+<li>
+<p>
+mode           The new mode.
+</p>
+</li>
+</ul></div>
+</div>
+<div class="sect2">
+<h3 id="_msg">MSG</h3>
+<div class="paragraph"><p>This command is used to send a message to a global channel or to a private query.</p></div>
+<div class="listingblock">
+<div class="content monospaced">
+<pre>MSG server target message\n</pre>
+</div></div>
+<div class="paragraph"><p>Parameters:</p></div>
+<div class="ulist"><ul>
+<li>
+<p>
+server         The server.
+</p>
+</li>
+<li>
+<p>
+target         A channel or a private query.
+</p>
+</li>
+<li>
+<p>
+message        The message.
+</p>
+</li>
+</ul></div>
+</div>
+<div class="sect2">
+<h3 id="_nick">NICK</h3>
+<div class="paragraph"><p>This commands is used to change the nickname of the irccd client but only
+for a specific server. If you want to change your nick you must do it for
+every server defined in irccd.conf(5).</p></div>
+<div class="listingblock">
+<div class="content monospaced">
+<pre>NICK server nickname\n</pre>
+</div></div>
+<div class="paragraph"><p>Parameters:</p></div>
+<div class="ulist"><ul>
+<li>
+<p>
+server         The server.
+</p>
+</li>
+<li>
+<p>
+nickname       The new nickname.
+</p>
+</li>
+</ul></div>
+</div>
+<div class="sect2">
+<h3 id="_notice">NOTICE</h3>
+<div class="paragraph"><p>This command is used to send a message to a global channel notice.</p></div>
+<div class="listingblock">
+<div class="content monospaced">
+<pre>NOTICE server channel message\n</pre>
+</div></div>
+<div class="paragraph"><p>Parameters:</p></div>
+<div class="ulist"><ul>
+<li>
+<p>
+server         The server.
+</p>
+</li>
+<li>
+<p>
+channel        The channel target.
+</p>
+</li>
+<li>
+<p>
+message        The message.
+</p>
+</li>
+</ul></div>
+</div>
+<div class="sect2">
+<h3 id="_part">PART</h3>
+<div class="paragraph"><p>This command is used to leave a channel from a specific server.</p></div>
+<div class="listingblock">
+<div class="content monospaced">
+<pre>PART server channel\n</pre>
+</div></div>
+<div class="paragraph"><p>Parameters:</p></div>
+<div class="ulist"><ul>
+<li>
+<p>
+server         The server.
+</p>
+</li>
+<li>
+<p>
+channel        The channel to leave.
+</p>
+</li>
+</ul></div>
+</div>
+<div class="sect2">
+<h3 id="_query">QUERY</h3>
+<div class="paragraph"><p>This command to send a private message.</p></div>
+<div class="listingblock">
+<div class="content monospaced">
+<pre>QUERY server target message\n</pre>
+</div></div>
+<div class="paragraph"><p>Parameters:</p></div>
+<div class="ulist"><ul>
+<li>
+<p>
+server         The server.
+</p>
+</li>
+<li>
+<p>
+target         The target nickname.
+</p>
+</li>
+<li>
+<p>
+message        The message.
+</p>
+</li>
+</ul></div>
+</div>
+<div class="sect2">
+<h3 id="_reload">RELOAD</h3>
+<div class="paragraph"><p>Reload a plugin, this will call a specific Lua function.</p></div>
+<div class="listingblock">
+<div class="content monospaced">
+<pre>RELOAD name\n</pre>
+</div></div>
+<div class="paragraph"><p>Parameters:</p></div>
+<div class="ulist"><ul>
+<li>
+<p>
+name           The plugin name.
+</p>
+</li>
+</ul></div>
+</div>
+<div class="sect2">
+<h3 id="_topic">TOPIC</h3>
+<div class="paragraph"><p>This command is used to set a channel topic. Note that you obviously need
+the rights to do that.</p></div>
+<div class="listingblock">
+<div class="content monospaced">
+<pre>TOPIC server channel topic\n</pre>
+</div></div>
+<div class="paragraph"><p>Parameters:</p></div>
+<div class="ulist"><ul>
+<li>
+<p>
+server         The server.
+</p>
+</li>
+<li>
+<p>
+channel        The channel.
+</p>
+</li>
+<li>
+<p>
+topic          The new topic.
+</p>
+</li>
+</ul></div>
+</div>
+<div class="sect2">
+<h3 id="_umode">UMODE</h3>
+<div class="paragraph"><p>This command is used to set your user mode.</p></div>
+<div class="listingblock">
+<div class="content monospaced">
+<pre>UMODE server mode\n</pre>
+</div></div>
+<div class="paragraph"><p>Parameters:</p></div>
+<div class="ulist"><ul>
+<li>
+<p>
+server         The server.
+</p>
+</li>
+<li>
+<p>
+mode           The new mode.
+</p>
+</li>
+</ul></div>
+</div>
+<div class="sect2">
+<h3 id="_unload">UNLOAD</h3>
+<div class="paragraph"><p>Unload a loaded plugin.</p></div>
+<div class="listingblock">
+<div class="content monospaced">
+<pre>UNLOAD name\n</pre>
+</div></div>
+<div class="paragraph"><p>Parameters:</p></div>
+<div class="ulist"><ul>
+<li>
+<p>
+name           The plugin name.
+</p>
+</li>
+</ul></div>
+</div>
+</div>
+</div>
+</div>
+<div id="footnotes"><hr></div>
+<div id="footer">
+<div id="footer-text">
+Last updated 2013-10-30 19:51:52 CET
+</div>
+</div>
+</body>
+</html>