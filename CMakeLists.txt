--- conflicted
+++ resolved
@@ -26,10 +26,10 @@
 set(MINOR "0")
 set(VERSION "${MAJOR}.${MINOR}.1")
 
+# General settings
 if (UNIX)
 	set(CMAKE_C_FLAGS "-Wall -Wextra")
-<<<<<<< HEAD
-	set(CMAKE_CXX_FLAGS "-Wall -Wextra -std=c++11")			# c++11
+	set(CMAME_CXX_FLAGS "-Wall -Wextra -std=c++11")
 endif ()
 
 if (CMAKE_BUILD_TYPE STREQUAL "Debug")
@@ -37,10 +37,6 @@
 endif ()
 
 if (WIN32)
-=======
-	set(CMAME_CXX_FLAGS "-Wall -Wextra -std=c++11")
-elseif (WIN32)
->>>>>>> f36cb754
 	add_definitions("-D_CRT_SECURE_NO_WARNINGS")
 	set(CMAKE_EXE_LINKER_FLAGS "${CMAKE_EXE_LINKER_FLAGS} /SAFESEH:NO")
 endif ()
