#
# CMakeLists.txt -- CMake build system for irccd
#
# Copyright (c) 2013, 2014 David Demelier <markand@malikania.fr>
#
# Permission to use, copy, modify, and/or distribute this software for any
# purpose with or without fee is hereby granted, provided that the above
# copyright notice and this permission notice appear in all copies.
#
# THE SOFTWARE IS PROVIDED "AS IS" AND THE AUTHOR DISCLAIMS ALL WARRANTIES
# WITH REGARD TO THIS SOFTWARE INCLUDING ALL IMPLIED WARRANTIES OF
# MERCHANTABILITY AND FITNESS. IN NO EVENT SHALL THE AUTHOR BE LIABLE FOR
# ANY SPECIAL, DIRECT, INDIRECT, OR CONSEQUENTIAL DAMAGES OR ANY DAMAGES
# WHATSOEVER RESULTING FROM LOSS OF USE, DATA OR PROFITS, WHETHER IN AN
# ACTION OF CONTRACT, NEGLIGENCE OR OTHER TORTIOUS ACTION, ARISING OUT OF
# OR IN CONNECTION WITH THE USE OR PERFORMANCE OF THIS SOFTWARE.
#

# General
cmake_minimum_required(VERSION 2.8)

# Project
project(irccd)

# ---------------------------------------------------------
# Irccd project version
# ---------------------------------------------------------

set(MAJOR "1")
set(MINOR "2")
set(PATCH "0")
set(VERSION "${MAJOR}.${MINOR}-dev")

# ---------------------------------------------------------
# Package name
# ---------------------------------------------------------

#
# The following settings are used for the doc/ directory and CPack.
#
<<<<<<< HEAD
if (WIN32)
	if (CMAKE_CL_64)
		set(IRCCD_PACKAGE_NAME "Irccd (x64)")
	else ()
		set(IRCCD_PACKAGE_NAME "Irccd")
	endif ()
endif ()
=======
if(WIN32)
	if(CMAKE_CL_64)
		set(IRCCD_PACKAGE_NAME "Irccd (x64)")
	else()
		set(IRCCD_PACKAGE_NAME "Irccd")
	endif()
endif()
>>>>>>> bc00ec18

add_subdirectory(cmake)

# Compatibility options
<<<<<<< HEAD
#option(COMPAT_1_0 "Be compatible with 1.0" On)
=======
option(COMPAT_1_1 "Be compatible with 1.1" On)
>>>>>>> bc00ec18

# Some non portable code
set(EXTERNDIR "${CMAKE_SOURCE_DIR}/extern")

# Common code (static library)
add_subdirectory(common)

# For documentation and man pages
add_subdirectory(doc)

# irccd main application
add_subdirectory(irccd)

# irccd controller
add_subdirectory(irccdctl)

# Contributions
add_subdirectory(contrib)

# Tests
include(CTest)
add_subdirectory(tests)

message("Installation directories:")
message("\tMANDIR\t\t\t${CMAKE_INSTALL_PREFIX}/${MANDIR}")
message("\tDOCDIR\t\t\t${CMAKE_INSTALL_PREFIX}/${DOCDIR}")
message("\tMODDIR\t\t\t${CMAKE_INSTALL_PREFIX}/${MODDIR}")
message("")

message("Compiling irccd with following options:")
message("\tBuild Type:\t\t${CMAKE_BUILD_TYPE}")
message("\tLua support:\t\t${LUA_SUPPORT}")
message("\tTests:\t\t\t${UNIT_TESTS}")
message("\tirccd config:\t\t${CMAKE_INSTALL_PREFIX}/${ETCDIR}/irccd.conf")
message("\tirccdctl config:\t${CMAKE_INSTALL_PREFIX}/${ETCDIR}/irccdctl.conf")
message("")

# CPack
include(cmake/CPackConfig.cmake)
include(CPack)<|MERGE_RESOLUTION|>--- conflicted
+++ resolved
@@ -38,15 +38,6 @@
 #
 # The following settings are used for the doc/ directory and CPack.
 #
-<<<<<<< HEAD
-if (WIN32)
-	if (CMAKE_CL_64)
-		set(IRCCD_PACKAGE_NAME "Irccd (x64)")
-	else ()
-		set(IRCCD_PACKAGE_NAME "Irccd")
-	endif ()
-endif ()
-=======
 if(WIN32)
 	if(CMAKE_CL_64)
 		set(IRCCD_PACKAGE_NAME "Irccd (x64)")
@@ -54,16 +45,11 @@
 		set(IRCCD_PACKAGE_NAME "Irccd")
 	endif()
 endif()
->>>>>>> bc00ec18
 
 add_subdirectory(cmake)
 
 # Compatibility options
-<<<<<<< HEAD
-#option(COMPAT_1_0 "Be compatible with 1.0" On)
-=======
 option(COMPAT_1_1 "Be compatible with 1.1" On)
->>>>>>> bc00ec18
 
 # Some non portable code
 set(EXTERNDIR "${CMAKE_SOURCE_DIR}/extern")
