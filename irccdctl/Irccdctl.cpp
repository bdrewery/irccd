/*
 * Irccdctl.cpp -- irccd controller class
 *
 * Copyright (c) 2011, 2012, 2013 David Demelier <markand@malikania.fr>
 *
 * Permission to use, copy, modify, and/or distribute this software for any
 * purpose with or without fee is hereby granted, provided that the above
 * copyright notice and this permission notice appear in all copies.
 *
 * THE SOFTWARE IS PROVIDED "AS IS" AND THE AUTHOR DISCLAIMS ALL WARRANTIES
 * WITH REGARD TO THIS SOFTWARE INCLUDING ALL IMPLIED WARRANTIES OF
 * MERCHANTABILITY AND FITNESS. IN NO EVENT SHALL THE AUTHOR BE LIABLE FOR
 * ANY SPECIAL, DIRECT, INDIRECT, OR CONSEQUENTIAL DAMAGES OR ANY DAMAGES
 * WHATSOEVER RESULTING FROM LOSS OF USE, DATA OR PROFITS, WHETHER IN AN
 * ACTION OF CONTRACT, NEGLIGENCE OR OTHER TORTIOUS ACTION, ARISING OUT OF
 * OR IN CONNECTION WITH THE USE OR PERFORMANCE OF THIS SOFTWARE.
 */

#include <cstring>
#include <functional>
#include <sstream>
#include <unordered_map>
#include <stdexcept>

#include <Logger.h>
#include <Parser.h>
#include <SocketAddress.h>
#include <SocketListener.h>
#include <Util.h>

#include "Irccdctl.h"

namespace irccd
{
<<<<<<< HEAD

/* {{{ help messages */

typedef std::function<void()> HelpHandler;
=======

namespace
{

/* {{{ help messages */

using HelpHandler = std::function<void()>;
>>>>>>> 3bd3fe8e

void helpChannelNotice()
{
	Logger::warn("usage: %s cnotice server channel message\n", getprogname());
	Logger::warn("Send a notice to a public channel. This is a notice that everyone");
	Logger::warn("will be notified by.\n");

	Logger::warn("Example:");
	Logger::warn("\t%s cnotice freenode #staff \"Don't flood\"", getprogname());
}

void helpInvite()
{
	Logger::warn("usage: %s invite server nickname channel\n", getprogname());
	Logger::warn("Invite someone to a channel, needed for channel with mode +i\n");

	Logger::warn("Example:");
	Logger::warn("\t%s invite freenode xorg62 #staff", getprogname());
}

void helpJoin()
{
	Logger::warn("usage: %s join server channel [password]\n", getprogname());
	Logger::warn("Join a channel on a specific server registered in irccd. The server");
	Logger::warn("is referenced by the parameter server. Parameter channel is the channel");
	Logger::warn("to join. An optional password may be set as password parameter.\n");

	Logger::warn("Example:");
	Logger::warn("\t%s join freenode #staff", getprogname());
}

void helpKick()
{
	Logger::warn("usage: %s kick server nick channel [reason]\n", getprogname());
	Logger::warn("Kick someone from a channel. The parameter reason is optional and");
	Logger::warn("may be ommited but when specified it must be unclosed between quotes.\n");

	Logger::warn("Example:");
	Logger::warn("\t%s kick freenode jean #staff \"Stop flooding\"", getprogname());
}

void helpLoad()
{
	Logger::warn("usage: %s load name\n", getprogname());
	Logger::warn("Load a plugin into the irccd instance.\n");

	Logger::warn("Example:");
	Logger::warn("\t%s load logger", getprogname());
}

void helpMe()
{
	Logger::warn("usage: %s me server target message\n", getprogname());
	Logger::warn("Send a CTCP ACTION message. It is exactly the same syntax as message.\n");

	Logger::warn("Example:");
	Logger::warn("\t%s me freenode #staff \"going back soon\"", getprogname());
}

void helpMessage()
{
	Logger::warn("usage: %s message server target message\n", getprogname());
	Logger::warn("Send a message to someone or a channel. The target may be a channel or a real person");
	Logger::warn("If the message contains more than one word it must be enclosed between quotes.\n");

	Logger::warn("Example:");
	Logger::warn("\t%s message freenode #staff \"Hello from irccd\"", getprogname());
}

void helpMode()
{
	Logger::warn("usage: %s mode server channel mode\n", getprogname());
	Logger::warn("Change the mode of the specified channel. The mode contains full parameters");
	Logger::warn("like \"+b\" or \"+k secret\".\n");

	Logger::warn("Example:");
	Logger::warn("\t%s mode freenode #staff +t", getprogname());
}

void helpNick()
{
	Logger::warn("usage: %s nick server nickname\n", getprogname());
	Logger::warn("Change your nickname. The parameter nickname is the new nickname\n");

	Logger::warn("Example:");
	Logger::warn("\t%s nick freenode david", getprogname());
}

void helpNotice()
{
	Logger::warn("usage: %s notice server target message\n", getprogname());
	Logger::warn("Send a private notice to a target user.\n");

	Logger::warn("Example:");
	Logger::warn("\t%s notice freenode jean \"Private notice\"", getprogname());
}

void helpPart()
{
	Logger::warn("usage: %s part server channel\n", getprogname());
	Logger::warn("Leave a channel. Parameter server is one registered in irccd config.");
	Logger::warn("Parameter channel is the channel to leave.\n");

	Logger::warn("Example:");
	Logger::warn("\t%s part freenode #staff", getprogname());
}

void helpReload()
{
	Logger::warn("usage: %s reload name\n", getprogname());
	Logger::warn("Reload a plugin, parameter name is the plugin to reload.");
	Logger::warn("The plugin needs to be loaded.\n");

	Logger::warn("Example:");
	Logger::warn("\t %s reload logger", getprogname());
}

void helpTopic()
{
	Logger::warn("usage: %s topic server channel topic\n", getprogname());
	Logger::warn("Set the new topic of a channel. Topic must be enclosed between");
	Logger::warn("quotes.\n");

	Logger::warn("Example:");
	Logger::warn("\t%s topic freenode #wmfs \"This is the best channel\"", getprogname());
}

void helpUnload()
{
	Logger::warn("usage: %s unload name\n", getprogname());
	Logger::warn("Unload a loaded plugin from the irccd instance.\n");

	Logger::warn("Example:");
	Logger::warn("\t%s unload logger", getprogname());
}

void helpUserMode()
{
	Logger::warn("usage: %s umode server mode\n", getprogname());
	Logger::warn("Change your own user mode.\n");

	Logger::warn("Example:");
	Logger::warn("\t%s umode +i", getprogname());
}

<<<<<<< HEAD
static std::map<std::string, HelpHandler> createHelpHandlers()
{
	std::map<std::string, HelpHandler> helpHandlers;

	helpHandlers["cnotice"]	= helpChannelNotice;
	helpHandlers["invite"]	= helpInvite;
	helpHandlers["join"]	= helpJoin;
	helpHandlers["kick"]	= helpKick;
	helpHandlers["load"]	= helpLoad;
	helpHandlers["me"]	= helpMe;
	helpHandlers["message"]	= helpMessage;
	helpHandlers["mode"]	= helpMode;
	helpHandlers["notice"]	= helpNotice;
	helpHandlers["nick"]	= helpNick;
	helpHandlers["part"]	= helpPart;
	helpHandlers["reload"]	= helpReload;
	helpHandlers["topic"]	= helpTopic;
	helpHandlers["umode"]	= helpUserMode;
	helpHandlers["unload"]	= helpUnload;

	return helpHandlers;
}

static std::map<std::string, HelpHandler> helpHandlers = createHelpHandlers();
=======
std::unordered_map<std::string, HelpHandler> helpHandlers {
	{ "cnotice", 	helpChannelNotice	},
	{ "invite",	helpInvite		},
	{ "join",	helpJoin		},
	{ "kick",	helpKick		},
	{ "load",	helpLoad		},
	{ "me",		helpMe			},
	{ "message",	helpMessage		},
	{ "mode",	helpMode		},
	{ "notice",	helpNotice		},
	{ "nick",	helpNick		},
	{ "part",	helpPart		},
	{ "reload",	helpReload		},
	{ "topic",	helpTopic		},
	{ "umode",	helpUserMode		},
	{ "unload",	helpUnload		}
};
>>>>>>> 3bd3fe8e

/* }}} */

/* {{{ handlers */

<<<<<<< HEAD
typedef std::function<void(Irccdctl *, int, char **)> Handler;
=======
using Handler = std::function<void(Irccdctl *, int, char **)>;
>>>>>>> 3bd3fe8e

void handleHelp(Irccdctl *, int argc, char **argv)
{
	if (argc < 1)
		Logger::fatal(1, "help requires 1 argument");

	try
	{
		helpHandlers.at(argv[0])();
	}
	catch (std::out_of_range ex)
	{
		Logger::warn("There is no subject named %s", argv[0]);
	}

	std::exit(1);
}

void handleChannelNotice(Irccdctl *ctl, int argc, char **argv)
{
	std::ostringstream oss;

	if (argc < 3)
		Logger::fatal(1, "cnotice requires 3 arguments");

	oss << "CNOTICE " << argv[0] << " " << argv[1];
	oss << " " << argv[2] << "\n";
	ctl->sendRaw(oss.str());
}

void handleInvite(Irccdctl *ctl, int argc, char **argv)
{
	std::ostringstream oss;

	if (argc < 3)
		Logger::fatal(1, "invite requires 3 arguments");

	oss << "INVITE " << argv[0] << " " << argv[1];
	oss << " " << argv[2] << "\n";

	ctl->sendRaw(oss.str());
}

void handleJoin(Irccdctl *ctl, int argc, char **argv)
{
	std::ostringstream oss;

	if (argc < 2)
		Logger::fatal(1, "join requires at least 2 arguments");

	oss << "JOIN " << argv[0] << " " << argv[1];

	// optional password
	if (argc >= 3)
		oss << " " << argv[2];
	oss << "\n";
	ctl->sendRaw(oss.str());
}

void handleKick(Irccdctl *ctl, int argc, char **argv)
{
	std::ostringstream oss;

	if (argc < 3)
		Logger::fatal(1, "kick requires at least 3 arguments ");

	oss << "KICK " << argv[0] << " " << argv[1] << " " << argv[2];
<<<<<<< HEAD

	// optional reason
	if (argc >= 4)
		oss << " " << argv[3];
	oss << "\n";
	ctl->sendRaw(oss.str());
}

static void handleLoad(Irccdctl *ctl, int argc, char **argv)
{
	std::ostringstream oss;

	if (argc < 1)
		Logger::fatal(1, "load requires 1 argument");

	oss << "LOAD " << argv[0] << "\n";
=======

	// optional reason
	if (argc >= 4)
		oss << " " << argv[3];
	oss << "\n";
>>>>>>> 3bd3fe8e
	ctl->sendRaw(oss.str());
}

void handleLoad(Irccdctl *ctl, int argc, char **argv)
{
	std::ostringstream oss;

<<<<<<< HEAD
	if (argc < 3)
		Logger::fatal(1, "me requires 3 arguments");

	oss << "ME " << argv[0] << " " << argv[1] << " " << argv[2] << "\n";
=======
	if (argc < 1)
		Logger::fatal(1, "load requires 1 argument");

	oss << "LOAD " << argv[0] << "\n";
>>>>>>> 3bd3fe8e
	ctl->sendRaw(oss.str());
}

void handleMe(Irccdctl *ctl, int argc, char **argv)
{
	std::ostringstream oss;

	if (argc < 3)
<<<<<<< HEAD
		Logger::fatal(1, "message requires 3 arguments");

	oss << "MSG " << argv[0] << " " << argv[1] << " " << argv[2] << "\n";
=======
		Logger::fatal(1, "me requires 3 arguments");

	oss << "ME " << argv[0] << " " << argv[1] << " " << argv[2] << "\n";
>>>>>>> 3bd3fe8e
	ctl->sendRaw(oss.str());
}

void handleMessage(Irccdctl *ctl, int argc, char **argv)
{
	std::ostringstream oss;

	if (argc < 3)
<<<<<<< HEAD
		Logger::fatal(1, "mode requires 3 arguments");

	oss << "MODE " << argv[0] << " " << argv[1];
	oss << " " << argv[2] << "\n";
=======
		Logger::fatal(1, "message requires 3 arguments");

	oss << "MSG " << argv[0] << " " << argv[1] << " " << argv[2] << "\n";
>>>>>>> 3bd3fe8e
	ctl->sendRaw(oss.str());
}

void handleMode(Irccdctl *ctl, int argc, char **argv)
{
	std::ostringstream oss;

<<<<<<< HEAD
	if (argc < 2)
		Logger::fatal(1, "nick requires 2 arguments");

	oss << "NICK " << argv[0] << " " << argv[1] << "\n";
=======
	if (argc < 3)
		Logger::fatal(1, "mode requires 3 arguments");

	oss << "MODE " << argv[0] << " " << argv[1];
	oss << " " << argv[2] << "\n";
>>>>>>> 3bd3fe8e
	ctl->sendRaw(oss.str());
}

void handleNick(Irccdctl *ctl, int argc, char **argv)
{
	std::ostringstream oss;

<<<<<<< HEAD
	if (argc < 3)
		Logger::fatal(1, "notice requires 3 arguments");

	oss << "NOTICE " << argv[0] << " " << argv[1];
	oss << " " << argv[2] << "\n";
=======
	if (argc < 2)
		Logger::fatal(1, "nick requires 2 arguments");

	oss << "NICK " << argv[0] << " " << argv[1] << "\n";
>>>>>>> 3bd3fe8e
	ctl->sendRaw(oss.str());
}

void handleNotice(Irccdctl *ctl, int argc, char **argv)
{
	std::ostringstream oss;

<<<<<<< HEAD
	if (argc < 2)
		Logger::fatal(1, "part requires 2 arguments");

	oss << "PART " << argv[0] << " " << argv[1] << "\n";
=======
	if (argc < 3)
		Logger::fatal(1, "notice requires 3 arguments");

	oss << "NOTICE " << argv[0] << " " << argv[1];
	oss << " " << argv[2] << "\n";
>>>>>>> 3bd3fe8e
	ctl->sendRaw(oss.str());
}

void handlePart(Irccdctl *ctl, int argc, char **argv)
{
	std::ostringstream oss;

<<<<<<< HEAD
	if (argc < 1)
		Logger::fatal(1, "reload requires 1 argument");

	oss << "RELOAD " << argv[0] << "\n";
=======
	if (argc < 2)
		Logger::fatal(1, "part requires 2 arguments");

	oss << "PART " << argv[0] << " " << argv[1] << "\n";
>>>>>>> 3bd3fe8e
	ctl->sendRaw(oss.str());
}

void handleReload(Irccdctl *ctl, int argc, char **argv)
{
	std::ostringstream oss;

<<<<<<< HEAD
	if (argc < 3)
		Logger::fatal(1, "topic requires 3 arguments");

	oss << "TOPIC " << argv[0] << " " << argv[1] << " ";
	oss << argv[2] << "\n";
=======
	if (argc < 1)
		Logger::fatal(1, "reload requires 1 argument");

	oss << "RELOAD " << argv[0] << "\n";
>>>>>>> 3bd3fe8e
	ctl->sendRaw(oss.str());
}

void handleTopic(Irccdctl *ctl, int argc, char **argv)
{
	std::ostringstream oss;

<<<<<<< HEAD
	if (argc < 1)
		Logger::fatal(1, "unload requires 1 argument");

	oss << "UNLOAD " << argv[0] << "\n";
=======
	if (argc < 3)
		Logger::fatal(1, "topic requires 3 arguments");

	oss << "TOPIC " << argv[0] << " " << argv[1] << " ";
	oss << argv[2] << "\n";
>>>>>>> 3bd3fe8e
	ctl->sendRaw(oss.str());
}

void handleUnload(Irccdctl *ctl, int argc, char **argv)
{
	std::ostringstream oss;

<<<<<<< HEAD
	if (argc < 2)
		Logger::fatal(1, "umode requires 2 arguments");

	oss << "UMODE " << argv[0] << " " << argv[1] << "\n";
	ctl->sendRaw(oss.str());
}

static std::map<std::string, Handler> createHandlers()
{
	std::map<std::string, Handler> handlers;
=======
	if (argc < 1)
		Logger::fatal(1, "unload requires 1 argument");

	oss << "UNLOAD " << argv[0] << "\n";
	ctl->sendRaw(oss.str());
}

void handleUserMode(Irccdctl *ctl, int argc, char **argv)
{
	std::ostringstream oss;
>>>>>>> 3bd3fe8e

	if (argc < 2)
		Logger::fatal(1, "umode requires 2 arguments");

	oss << "UMODE " << argv[0] << " " << argv[1] << "\n";
	ctl->sendRaw(oss.str());
}

<<<<<<< HEAD
static std::map<std::string, Handler> handlers = createHandlers();
=======
std::unordered_map<std::string, Handler> handlers {
	{ "cnotice",	handleChannelNotice	},
	{ "help",	handleHelp		},
	{ "invite",	handleInvite		},
	{ "join",	handleJoin		},
	{ "kick",	handleKick		},
	{ "load",	handleLoad		},
	{ "me",		handleMe		},
	{ "message",	handleMessage		},
	{ "mode",	handleMode		},
	{ "nick",	handleNick		},
	{ "notice",	handleNotice		},
	{ "part",	handlePart		},
	{ "reload",	handleReload		},
	{ "topic",	handleTopic		},
	{ "umode",	handleUserMode		},
	{ "unload",	handleUnload		}
};

}
>>>>>>> 3bd3fe8e

/* }}} */

Irccdctl::Irccdctl()
	: m_needResponse(true)
<<<<<<< HEAD
	, m_removeFiles(false)
=======
	, m_readConfig(true)
>>>>>>> 3bd3fe8e
{
	Socket::init();
	Logger::setVerbose(false);

#if !defined(_WIN32)
	m_removeFiles = false;
#endif
}

Irccdctl::~Irccdctl()
{
	Socket::finish();

#if !defined(_WIN32)
	if (m_socket.getDomain() == AF_LOCAL)
		removeUnixFiles();
#endif
}

#if !defined(_WIN32)

<<<<<<< HEAD
void Irccdctl::connectUnix(const Section &section, int type)
{
	using std::string;

	string path;
=======
void Irccdctl::loadUnix(const Section &section)
{
	m_domain = AF_LOCAL;
	m_unixPath = section.requireOption<std::string>("path");
}

void Irccdctl::connectUnix()
{
	try
	{
		char *p;
		char dir[FILENAME_MAX] = "/tmp/irccdctl-XXXXXXXXX";
>>>>>>> 3bd3fe8e

		m_socket = Socket(AF_LOCAL, m_type, 0);

<<<<<<< HEAD
	try
	{
		char *p;
		char dir[FILENAME_MAX] = "/tmp/irccdctl-XXXXXXXXX";

		m_socket = Socket(AF_LOCAL, type, 0);

		if (type == SOCK_STREAM)
			m_socket.connect(AddressUnix(path));
		else
			m_addr = AddressUnix(path);
=======
		if (m_type == SOCK_STREAM)
			m_socket.connect(AddressUnix(m_unixPath));
		else
			m_addr = AddressUnix(m_unixPath);
>>>>>>> 3bd3fe8e

		/*
		 * Unix domain socket needs a temporarly file for getting a
		 * response.
		 *
		 * If we can't create a directory we don't wait for a response
		 * silently.
		 */
		if ((p = mkdtemp(dir)) != NULL)
		{
			m_tmpDir = dir;
<<<<<<< HEAD
			m_tmpPath = string(dir) + string("/response.sock");
=======
			m_tmpPath = std::string(dir) + std::string("/response.sock");
>>>>>>> 3bd3fe8e

			m_socket.bind(AddressUnix(m_tmpPath));
			m_removeFiles = true;
		}
		else
			m_needResponse = false;
	}
	catch (SocketError error)
	{
		removeUnixFiles();
<<<<<<< HEAD
		Logger::fatal(1, "irccdctl: failed to connect to %s: %s", path.c_str(), error.what());
=======
		Logger::fatal(1, "irccdctl: failed to connect to %s: %s",
		    m_unixPath.c_str(), error.what());
>>>>>>> 3bd3fe8e
	}
}

void Irccdctl::removeUnixFiles()
{
	if (m_removeFiles)
	{
		::remove(m_tmpPath.c_str());
		::remove(m_tmpDir.c_str());
	}
}

#endif

<<<<<<< HEAD
void Irccdctl::connectInet(const Section &section, int type)
{
	using std::string;

	string host, inet;
	int port, family = 0;
=======
void Irccdctl::loadInet(const Section &section)
{
	std::string host, inet;
>>>>>>> 3bd3fe8e

	host = section.requireOption<std::string>("host");
	inet = section.requireOption<std::string>("family");
	m_port = section.requireOption<int>("port");

	if (inet == "ipv4")
		m_domain = AF_INET;
	else if (inet == "ipv6")
<<<<<<< HEAD
		family = AF_INET6;
	else
		Logger::fatal(1, "socket: parameter family is one of them: ipv4, ipv6");

	try
	{
		m_socket = Socket(family, type, 0);

		if (type == SOCK_STREAM)
			m_socket.connect(ConnectAddressIP(host, port, family));
		else
			m_addr = ConnectAddressIP(host, port, family, SOCK_DGRAM);
=======
		m_domain = AF_INET6;
	else
		Logger::fatal(1, "socket: parameter family is one of them: ipv4, ipv6");
}

void Irccdctl::connectInet()
{
	try
	{
		m_socket = Socket(m_domain, m_type, 0);

		if (m_type == SOCK_STREAM)
			m_socket.connect(ConnectAddressIP(m_host, m_port, m_domain));
		else
			m_addr = ConnectAddressIP(m_host, m_port, m_domain, SOCK_DGRAM);
>>>>>>> 3bd3fe8e
	}
	catch (SocketError error)
	{
		Logger::fatal(1, "irccdctl: failed to connect: %s", error.what());
	}
}

void Irccdctl::readConfig(Parser &config)
{
	using std::string;

	try
	{
<<<<<<< HEAD
		const Section &sectionSocket = config.getSection("socket");
		string type;
		string proto;

		type = sectionSocket.requireOption<string>("type");
		proto = sectionSocket.requireOption<string>("protocol");

		if (proto != "tcp" && proto != "udp")
			Logger::fatal(1, "listener: protocol not valid, must be tcp or udp");

=======
		const Section &section= config.getSection("socket");
		string type;
		string proto;

		type = section.requireOption<string>("type");
		proto = section.requireOption<string>("protocol");

		if (proto != "tcp" && proto != "udp")
			Logger::fatal(1, "socket: invalid protocol `%s'", proto.c_str());

		m_type = (proto == "tcp") ? SOCK_STREAM : SOCK_DGRAM;

>>>>>>> 3bd3fe8e
		/*
		 * Connect to the socket, every of these function may exits if
		 * they can't connect.
		 */
		if (type == "unix")
<<<<<<< HEAD
		{
#if !defined(_WIN32)
			connectUnix(sectionSocket, (proto == "tcp") ? SOCK_STREAM : SOCK_DGRAM);
#else
			Logger::fatal(1, "socket: unix sockets are not supported on Windows");
#endif
		}
		else if (type == "internet")
			connectInet(sectionSocket, (proto == "tcp") ? SOCK_STREAM : SOCK_DGRAM);
=======
#if !defined(_WIN32)
			loadUnix(section);
#else
			Logger::fatal(1, "socket: unix sockets are not supported on Windows");
#endif
		else if (type == "internet")
			loadInet(section);
>>>>>>> 3bd3fe8e
		else
			Logger::fatal(1, "socket: invalid socket type %s", type.c_str());
	}
	catch (NotFoundException ex)
	{
		Logger::fatal(1, "socket: missing parameter %s", ex.which().c_str());
	}
}

void Irccdctl::openConfig()
{
	Parser config;

	/*
	 * If m_configPath.length() is 0 we have not specified
	 * a config file by hand.
	 *
	 * Otherwise, we open the default files.
	 */
	if (m_configPath.length() == 0)
	{
		try
		{
			m_configPath = Util::findConfiguration("irccdctl.conf");
			config = Parser(m_configPath);
		}
		catch (Util::ErrorException ex)
		{
			Logger::fatal(1, "%s: %s", getprogname(), ex.what());
		}
	}
	else
		config = Parser(m_configPath);


	if (!config.open())
		Logger::fatal(1, "irccdctl: could not open %s, exiting", m_configPath.c_str());

	readConfig(config);
}

void Irccdctl::sendRaw(const std::string &message)
{
	try
	{
		if (m_socket.getType() == SOCK_STREAM)
			m_socket.send(message.c_str(), message.length());
		else
			m_socket.sendto(message.c_str(), message.length(), m_addr);
	}
	catch (SocketError ex)
	{
		Logger::fatal(1, "irccdctl: failed to send message: %s", ex.what());
	}
}

int Irccdctl::getResponse()
{
	SocketListener listener;
	std::ostringstream oss;
	bool finished = false;
	int ret = 0;

	listener.add(m_socket);
	try
	{
		while (!finished)
		{
			char data[128];
			unsigned nbread;
			size_t pos;

			listener.select(30);

			if (m_socket.getType() == SOCK_DGRAM)
				nbread = m_socket.recvfrom(data, sizeof (data) - 1);
			else
				nbread = m_socket.recv(data, sizeof (data) - 1);

			if (nbread == 0)
				finished = true;
			else
			{
				std::string result;

				data[nbread] = '\0';
				oss << data;

				pos = oss.str().find_first_of('\n');
				if (pos == std::string::npos)
					continue;

				result = oss.str().substr(0, pos);
				if (result != "OK")
				{
					Logger::warn("irccdctl: error, server said: %s", result.c_str());
					ret = 1;
				}

				finished = true;
			}
		}
	}
	catch (SocketError ex)
	{
		Logger::warn("irccdctl: error: %s", ex.what());
		ret = 1;
	}
	catch (SocketTimeout)
	{
		Logger::warn("irccdctl: did not get a response from irccd");
		ret = 1;
	}

	return ret;
}

void Irccdctl::usage()
{
	Logger::warn("usage: %s [-cv] <command> [<args>]\n", getprogname());

	Logger::warn("Commands supported:");
	Logger::warn("\tcnotice\t\tSend a channel notice");
	Logger::warn("\thelp\t\tGet this help");
	Logger::warn("\tinvite\t\tInvite someone to a channel");
	Logger::warn("\tjoin\t\tJoin a channel");
	Logger::warn("\tkick\t\tKick someone from a channel");
	Logger::warn("\tload\t\tLoad a Lua plugin");
	Logger::warn("\tme\t\tSend a CTCP Action (same as /me)");
	Logger::warn("\tmessage\t\tSend a message to someone or a channel");
	Logger::warn("\tmode\t\tChange a channel mode");
	Logger::warn("\tnotice\t\tSend a private notice");
	Logger::warn("\tnick\t\tChange your nickname");
	Logger::warn("\tpart\t\tLeave a channel");
	Logger::warn("\treload\t\tReload a Lua plugin");
	Logger::warn("\ttopic\t\tChange a channel topic");
	Logger::warn("\tumode\t\tChange a user mode");
	Logger::warn("\tunload\t\tUnload a Lua plugin");

	Logger::fatal(1, "\nFor more information on a command, type %s help <command>", getprogname());
}

void Irccdctl::setConfigPath(const std::string &path)
{
	m_configPath = path;
}

void Irccdctl::useInternet(const std::string &host,
			   int port,
			   int domain,
			   int type)
{
	m_readConfig = false;

	m_domain = domain;
	m_type = type;
	m_host = host;
	m_port = port;
}

#if !defined(_WIN32)

void Irccdctl::useUnix(const std::string &path, int type)
{
	m_readConfig = false;

	m_domain = AF_LOCAL;
	m_type = type;
	m_unixPath = path;
}

#endif

void Irccdctl::setVerbosity(bool verbose)
{
	Logger::setVerbose(verbose);
}

int Irccdctl::run(int argc, char **argv)
{
	int ret = 0;

	if (argc < 1)
		usage();
		/* NOTREACHED */

	// exceptional, do not open for "help" subject
	if (strcmp(argv[0], "help") != 0 && m_readConfig)
		openConfig();

<<<<<<< HEAD
=======
	// Try to connect
	if (m_domain == AF_INET || m_domain == AF_INET6)
		connectInet();
#if !defined(_WIN32)
	else if (m_domain == AF_LOCAL)
		connectUnix();
#endif

>>>>>>> 3bd3fe8e
	try
	{
		std::string cmd = argv[0];

		handlers.at(cmd)(this, --argc, ++argv);

		if (m_needResponse)
			ret = getResponse();
	}
	catch (std::out_of_range ex)
	{
		Logger::warn("irccdctl: unknown command %s", argv[0]);
		return 1;
	}

	m_socket.close();
	
	return ret;
}

} // !irccd<|MERGE_RESOLUTION|>--- conflicted
+++ resolved
@@ -32,20 +32,13 @@
 
 namespace irccd
 {
-<<<<<<< HEAD
+
+namespace
+{
 
 /* {{{ help messages */
 
-typedef std::function<void()> HelpHandler;
-=======
-
-namespace
-{
-
-/* {{{ help messages */
-
 using HelpHandler = std::function<void()>;
->>>>>>> 3bd3fe8e
 
 void helpChannelNotice()
 {
@@ -191,32 +184,6 @@
 	Logger::warn("\t%s umode +i", getprogname());
 }
 
-<<<<<<< HEAD
-static std::map<std::string, HelpHandler> createHelpHandlers()
-{
-	std::map<std::string, HelpHandler> helpHandlers;
-
-	helpHandlers["cnotice"]	= helpChannelNotice;
-	helpHandlers["invite"]	= helpInvite;
-	helpHandlers["join"]	= helpJoin;
-	helpHandlers["kick"]	= helpKick;
-	helpHandlers["load"]	= helpLoad;
-	helpHandlers["me"]	= helpMe;
-	helpHandlers["message"]	= helpMessage;
-	helpHandlers["mode"]	= helpMode;
-	helpHandlers["notice"]	= helpNotice;
-	helpHandlers["nick"]	= helpNick;
-	helpHandlers["part"]	= helpPart;
-	helpHandlers["reload"]	= helpReload;
-	helpHandlers["topic"]	= helpTopic;
-	helpHandlers["umode"]	= helpUserMode;
-	helpHandlers["unload"]	= helpUnload;
-
-	return helpHandlers;
-}
-
-static std::map<std::string, HelpHandler> helpHandlers = createHelpHandlers();
-=======
 std::unordered_map<std::string, HelpHandler> helpHandlers {
 	{ "cnotice", 	helpChannelNotice	},
 	{ "invite",	helpInvite		},
@@ -234,17 +201,12 @@
 	{ "umode",	helpUserMode		},
 	{ "unload",	helpUnload		}
 };
->>>>>>> 3bd3fe8e
 
 /* }}} */
 
 /* {{{ handlers */
 
-<<<<<<< HEAD
-typedef std::function<void(Irccdctl *, int, char **)> Handler;
-=======
 using Handler = std::function<void(Irccdctl *, int, char **)>;
->>>>>>> 3bd3fe8e
 
 void handleHelp(Irccdctl *, int argc, char **argv)
 {
@@ -312,7 +274,6 @@
 		Logger::fatal(1, "kick requires at least 3 arguments ");
 
 	oss << "KICK " << argv[0] << " " << argv[1] << " " << argv[2];
-<<<<<<< HEAD
 
 	// optional reason
 	if (argc >= 4)
@@ -321,7 +282,7 @@
 	ctl->sendRaw(oss.str());
 }
 
-static void handleLoad(Irccdctl *ctl, int argc, char **argv)
+void handleLoad(Irccdctl *ctl, int argc, char **argv)
 {
 	std::ostringstream oss;
 
@@ -329,187 +290,115 @@
 		Logger::fatal(1, "load requires 1 argument");
 
 	oss << "LOAD " << argv[0] << "\n";
-=======
-
-	// optional reason
-	if (argc >= 4)
-		oss << " " << argv[3];
-	oss << "\n";
->>>>>>> 3bd3fe8e
-	ctl->sendRaw(oss.str());
-}
-
-void handleLoad(Irccdctl *ctl, int argc, char **argv)
-{
-	std::ostringstream oss;
-
-<<<<<<< HEAD
+	ctl->sendRaw(oss.str());
+}
+
+void handleMe(Irccdctl *ctl, int argc, char **argv)
+{
+	std::ostringstream oss;
+
 	if (argc < 3)
 		Logger::fatal(1, "me requires 3 arguments");
 
 	oss << "ME " << argv[0] << " " << argv[1] << " " << argv[2] << "\n";
-=======
-	if (argc < 1)
-		Logger::fatal(1, "load requires 1 argument");
-
-	oss << "LOAD " << argv[0] << "\n";
->>>>>>> 3bd3fe8e
-	ctl->sendRaw(oss.str());
-}
-
-void handleMe(Irccdctl *ctl, int argc, char **argv)
+	ctl->sendRaw(oss.str());
+}
+
+void handleMessage(Irccdctl *ctl, int argc, char **argv)
 {
 	std::ostringstream oss;
 
 	if (argc < 3)
-<<<<<<< HEAD
 		Logger::fatal(1, "message requires 3 arguments");
 
 	oss << "MSG " << argv[0] << " " << argv[1] << " " << argv[2] << "\n";
-=======
-		Logger::fatal(1, "me requires 3 arguments");
-
-	oss << "ME " << argv[0] << " " << argv[1] << " " << argv[2] << "\n";
->>>>>>> 3bd3fe8e
-	ctl->sendRaw(oss.str());
-}
-
-void handleMessage(Irccdctl *ctl, int argc, char **argv)
+	ctl->sendRaw(oss.str());
+}
+
+void handleMode(Irccdctl *ctl, int argc, char **argv)
 {
 	std::ostringstream oss;
 
 	if (argc < 3)
-<<<<<<< HEAD
 		Logger::fatal(1, "mode requires 3 arguments");
 
 	oss << "MODE " << argv[0] << " " << argv[1];
 	oss << " " << argv[2] << "\n";
-=======
-		Logger::fatal(1, "message requires 3 arguments");
-
-	oss << "MSG " << argv[0] << " " << argv[1] << " " << argv[2] << "\n";
->>>>>>> 3bd3fe8e
-	ctl->sendRaw(oss.str());
-}
-
-void handleMode(Irccdctl *ctl, int argc, char **argv)
-{
-	std::ostringstream oss;
-
-<<<<<<< HEAD
+	ctl->sendRaw(oss.str());
+}
+
+void handleNick(Irccdctl *ctl, int argc, char **argv)
+{
+	std::ostringstream oss;
+
 	if (argc < 2)
 		Logger::fatal(1, "nick requires 2 arguments");
 
 	oss << "NICK " << argv[0] << " " << argv[1] << "\n";
-=======
-	if (argc < 3)
-		Logger::fatal(1, "mode requires 3 arguments");
-
-	oss << "MODE " << argv[0] << " " << argv[1];
-	oss << " " << argv[2] << "\n";
->>>>>>> 3bd3fe8e
-	ctl->sendRaw(oss.str());
-}
-
-void handleNick(Irccdctl *ctl, int argc, char **argv)
-{
-	std::ostringstream oss;
-
-<<<<<<< HEAD
+	ctl->sendRaw(oss.str());
+}
+
+void handleNotice(Irccdctl *ctl, int argc, char **argv)
+{
+	std::ostringstream oss;
+
 	if (argc < 3)
 		Logger::fatal(1, "notice requires 3 arguments");
 
 	oss << "NOTICE " << argv[0] << " " << argv[1];
 	oss << " " << argv[2] << "\n";
-=======
-	if (argc < 2)
-		Logger::fatal(1, "nick requires 2 arguments");
-
-	oss << "NICK " << argv[0] << " " << argv[1] << "\n";
->>>>>>> 3bd3fe8e
-	ctl->sendRaw(oss.str());
-}
-
-void handleNotice(Irccdctl *ctl, int argc, char **argv)
-{
-	std::ostringstream oss;
-
-<<<<<<< HEAD
+	ctl->sendRaw(oss.str());
+}
+
+void handlePart(Irccdctl *ctl, int argc, char **argv)
+{
+	std::ostringstream oss;
+
 	if (argc < 2)
 		Logger::fatal(1, "part requires 2 arguments");
 
 	oss << "PART " << argv[0] << " " << argv[1] << "\n";
-=======
-	if (argc < 3)
-		Logger::fatal(1, "notice requires 3 arguments");
-
-	oss << "NOTICE " << argv[0] << " " << argv[1];
-	oss << " " << argv[2] << "\n";
->>>>>>> 3bd3fe8e
-	ctl->sendRaw(oss.str());
-}
-
-void handlePart(Irccdctl *ctl, int argc, char **argv)
-{
-	std::ostringstream oss;
-
-<<<<<<< HEAD
+	ctl->sendRaw(oss.str());
+}
+
+void handleReload(Irccdctl *ctl, int argc, char **argv)
+{
+	std::ostringstream oss;
+
 	if (argc < 1)
 		Logger::fatal(1, "reload requires 1 argument");
 
 	oss << "RELOAD " << argv[0] << "\n";
-=======
-	if (argc < 2)
-		Logger::fatal(1, "part requires 2 arguments");
-
-	oss << "PART " << argv[0] << " " << argv[1] << "\n";
->>>>>>> 3bd3fe8e
-	ctl->sendRaw(oss.str());
-}
-
-void handleReload(Irccdctl *ctl, int argc, char **argv)
-{
-	std::ostringstream oss;
-
-<<<<<<< HEAD
+	ctl->sendRaw(oss.str());
+}
+
+void handleTopic(Irccdctl *ctl, int argc, char **argv)
+{
+	std::ostringstream oss;
+
 	if (argc < 3)
 		Logger::fatal(1, "topic requires 3 arguments");
 
 	oss << "TOPIC " << argv[0] << " " << argv[1] << " ";
 	oss << argv[2] << "\n";
-=======
-	if (argc < 1)
-		Logger::fatal(1, "reload requires 1 argument");
-
-	oss << "RELOAD " << argv[0] << "\n";
->>>>>>> 3bd3fe8e
-	ctl->sendRaw(oss.str());
-}
-
-void handleTopic(Irccdctl *ctl, int argc, char **argv)
-{
-	std::ostringstream oss;
-
-<<<<<<< HEAD
+	ctl->sendRaw(oss.str());
+}
+
+void handleUnload(Irccdctl *ctl, int argc, char **argv)
+{
+	std::ostringstream oss;
+
 	if (argc < 1)
 		Logger::fatal(1, "unload requires 1 argument");
 
 	oss << "UNLOAD " << argv[0] << "\n";
-=======
-	if (argc < 3)
-		Logger::fatal(1, "topic requires 3 arguments");
-
-	oss << "TOPIC " << argv[0] << " " << argv[1] << " ";
-	oss << argv[2] << "\n";
->>>>>>> 3bd3fe8e
-	ctl->sendRaw(oss.str());
-}
-
-void handleUnload(Irccdctl *ctl, int argc, char **argv)
-{
-	std::ostringstream oss;
-
-<<<<<<< HEAD
+	ctl->sendRaw(oss.str());
+}
+
+void handleUserMode(Irccdctl *ctl, int argc, char **argv)
+{
+	std::ostringstream oss;
+
 	if (argc < 2)
 		Logger::fatal(1, "umode requires 2 arguments");
 
@@ -517,32 +406,6 @@
 	ctl->sendRaw(oss.str());
 }
 
-static std::map<std::string, Handler> createHandlers()
-{
-	std::map<std::string, Handler> handlers;
-=======
-	if (argc < 1)
-		Logger::fatal(1, "unload requires 1 argument");
-
-	oss << "UNLOAD " << argv[0] << "\n";
-	ctl->sendRaw(oss.str());
-}
-
-void handleUserMode(Irccdctl *ctl, int argc, char **argv)
-{
-	std::ostringstream oss;
->>>>>>> 3bd3fe8e
-
-	if (argc < 2)
-		Logger::fatal(1, "umode requires 2 arguments");
-
-	oss << "UMODE " << argv[0] << " " << argv[1] << "\n";
-	ctl->sendRaw(oss.str());
-}
-
-<<<<<<< HEAD
-static std::map<std::string, Handler> handlers = createHandlers();
-=======
 std::unordered_map<std::string, Handler> handlers {
 	{ "cnotice",	handleChannelNotice	},
 	{ "help",	handleHelp		},
@@ -563,17 +426,12 @@
 };
 
 }
->>>>>>> 3bd3fe8e
 
 /* }}} */
 
 Irccdctl::Irccdctl()
 	: m_needResponse(true)
-<<<<<<< HEAD
-	, m_removeFiles(false)
-=======
 	, m_readConfig(true)
->>>>>>> 3bd3fe8e
 {
 	Socket::init();
 	Logger::setVerbose(false);
@@ -595,13 +453,6 @@
 
 #if !defined(_WIN32)
 
-<<<<<<< HEAD
-void Irccdctl::connectUnix(const Section &section, int type)
-{
-	using std::string;
-
-	string path;
-=======
 void Irccdctl::loadUnix(const Section &section)
 {
 	m_domain = AF_LOCAL;
@@ -614,28 +465,13 @@
 	{
 		char *p;
 		char dir[FILENAME_MAX] = "/tmp/irccdctl-XXXXXXXXX";
->>>>>>> 3bd3fe8e
 
 		m_socket = Socket(AF_LOCAL, m_type, 0);
 
-<<<<<<< HEAD
-	try
-	{
-		char *p;
-		char dir[FILENAME_MAX] = "/tmp/irccdctl-XXXXXXXXX";
-
-		m_socket = Socket(AF_LOCAL, type, 0);
-
-		if (type == SOCK_STREAM)
-			m_socket.connect(AddressUnix(path));
-		else
-			m_addr = AddressUnix(path);
-=======
 		if (m_type == SOCK_STREAM)
 			m_socket.connect(AddressUnix(m_unixPath));
 		else
 			m_addr = AddressUnix(m_unixPath);
->>>>>>> 3bd3fe8e
 
 		/*
 		 * Unix domain socket needs a temporarly file for getting a
@@ -647,11 +483,7 @@
 		if ((p = mkdtemp(dir)) != NULL)
 		{
 			m_tmpDir = dir;
-<<<<<<< HEAD
-			m_tmpPath = string(dir) + string("/response.sock");
-=======
 			m_tmpPath = std::string(dir) + std::string("/response.sock");
->>>>>>> 3bd3fe8e
 
 			m_socket.bind(AddressUnix(m_tmpPath));
 			m_removeFiles = true;
@@ -662,12 +494,8 @@
 	catch (SocketError error)
 	{
 		removeUnixFiles();
-<<<<<<< HEAD
-		Logger::fatal(1, "irccdctl: failed to connect to %s: %s", path.c_str(), error.what());
-=======
 		Logger::fatal(1, "irccdctl: failed to connect to %s: %s",
 		    m_unixPath.c_str(), error.what());
->>>>>>> 3bd3fe8e
 	}
 }
 
@@ -682,18 +510,9 @@
 
 #endif
 
-<<<<<<< HEAD
-void Irccdctl::connectInet(const Section &section, int type)
-{
-	using std::string;
-
-	string host, inet;
-	int port, family = 0;
-=======
 void Irccdctl::loadInet(const Section &section)
 {
 	std::string host, inet;
->>>>>>> 3bd3fe8e
 
 	host = section.requireOption<std::string>("host");
 	inet = section.requireOption<std::string>("family");
@@ -702,20 +521,6 @@
 	if (inet == "ipv4")
 		m_domain = AF_INET;
 	else if (inet == "ipv6")
-<<<<<<< HEAD
-		family = AF_INET6;
-	else
-		Logger::fatal(1, "socket: parameter family is one of them: ipv4, ipv6");
-
-	try
-	{
-		m_socket = Socket(family, type, 0);
-
-		if (type == SOCK_STREAM)
-			m_socket.connect(ConnectAddressIP(host, port, family));
-		else
-			m_addr = ConnectAddressIP(host, port, family, SOCK_DGRAM);
-=======
 		m_domain = AF_INET6;
 	else
 		Logger::fatal(1, "socket: parameter family is one of them: ipv4, ipv6");
@@ -731,7 +536,6 @@
 			m_socket.connect(ConnectAddressIP(m_host, m_port, m_domain));
 		else
 			m_addr = ConnectAddressIP(m_host, m_port, m_domain, SOCK_DGRAM);
->>>>>>> 3bd3fe8e
 	}
 	catch (SocketError error)
 	{
@@ -745,18 +549,6 @@
 
 	try
 	{
-<<<<<<< HEAD
-		const Section &sectionSocket = config.getSection("socket");
-		string type;
-		string proto;
-
-		type = sectionSocket.requireOption<string>("type");
-		proto = sectionSocket.requireOption<string>("protocol");
-
-		if (proto != "tcp" && proto != "udp")
-			Logger::fatal(1, "listener: protocol not valid, must be tcp or udp");
-
-=======
 		const Section &section= config.getSection("socket");
 		string type;
 		string proto;
@@ -769,23 +561,11 @@
 
 		m_type = (proto == "tcp") ? SOCK_STREAM : SOCK_DGRAM;
 
->>>>>>> 3bd3fe8e
 		/*
 		 * Connect to the socket, every of these function may exits if
 		 * they can't connect.
 		 */
 		if (type == "unix")
-<<<<<<< HEAD
-		{
-#if !defined(_WIN32)
-			connectUnix(sectionSocket, (proto == "tcp") ? SOCK_STREAM : SOCK_DGRAM);
-#else
-			Logger::fatal(1, "socket: unix sockets are not supported on Windows");
-#endif
-		}
-		else if (type == "internet")
-			connectInet(sectionSocket, (proto == "tcp") ? SOCK_STREAM : SOCK_DGRAM);
-=======
 #if !defined(_WIN32)
 			loadUnix(section);
 #else
@@ -793,7 +573,6 @@
 #endif
 		else if (type == "internet")
 			loadInet(section);
->>>>>>> 3bd3fe8e
 		else
 			Logger::fatal(1, "socket: invalid socket type %s", type.c_str());
 	}
@@ -984,8 +763,6 @@
 	if (strcmp(argv[0], "help") != 0 && m_readConfig)
 		openConfig();
 
-<<<<<<< HEAD
-=======
 	// Try to connect
 	if (m_domain == AF_INET || m_domain == AF_INET6)
 		connectInet();
@@ -994,7 +771,6 @@
 		connectUnix();
 #endif
 
->>>>>>> 3bd3fe8e
 	try
 	{
 		std::string cmd = argv[0];
