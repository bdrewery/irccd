--- conflicted
+++ resolved
@@ -97,31 +97,6 @@
 }
 
 /* --------------------------------------------------------
-<<<<<<< HEAD
- * Helpers
- * -------------------------------------------------------- */
-
-/**
- * @struct Iterator
- * @brief Class used for iterating containers in Lua
- */
-template <typename T>
-struct Iterator {
-	T begin;
-	T end;
-	T current;	
-
-	Iterator(T begin, T end)
-		: begin(begin)
-		, end(end)
-		, current(begin)
-	{
-	}
-};
-
-using ParserIterator		= Iterator<Parser::List::iterator>;
-using SectionIterator		= Iterator<Section::Map::iterator>;
-=======
  * ParserWrapper
  * -------------------------------------------------------- */
 
@@ -152,7 +127,6 @@
 /* --------------------------------------------------------
  * Helpers
  * -------------------------------------------------------- */
->>>>>>> bc00ec18
 
 const char *SectionType		= "Section";
 const char *ParserType		= "Parser";
@@ -179,17 +153,7 @@
 		ch = luaL_checkstring(L, 1)[0];
 		
 	try {
-<<<<<<< HEAD
-		p = new (L, ParserType) LuaParser(path, tuning, ch);
-	} catch (std::runtime_error er) {
-		lua_pushnil(L);
-		lua_pushstring(L, er.what());
-
-		return 2;
-	}
-=======
 		auto p = new (L, ParserType) ParserWrapper(path, tuning, ch);
->>>>>>> bc00ec18
 
 		p->m_parser.setState(L);
 	} catch (std::runtime_error er) {
@@ -207,11 +171,7 @@
 	{ nullptr,		nullptr			}
 };
 
-<<<<<<< HEAD
-int l_parserIterator(lua_State *L)
-=======
 int l_parserOpen(lua_State *L)
->>>>>>> bc00ec18
 {
 	auto p = Luae::toType<ParserWrapper *>(L, 1, ParserType);
 
@@ -221,28 +181,14 @@
 		lua_pushnil(L);
 		lua_pushstring(L, error.what());
 
-<<<<<<< HEAD
-	// Push the current section.
-	new (L, SectionType) Section((*array)[idx]);
-=======
 		return 2;
 	}
->>>>>>> bc00ec18
 
 	lua_pushboolean(L, true);
 
 	return 1;
 }
 
-<<<<<<< HEAD
-int l_parserFindSections(lua_State *L)
-{
-	auto p = Luae::toType<LuaParser *>(L, 1, ParserType);
-	auto name = luaL_checkstring(L, 2);
-	std::vector<Section> sections;
-
-	p->findSections(name, [&] (const Section &s) {
-=======
 int l_parserIterator(lua_State *L)
 {
 	std::vector<Section> *array = Luae::toType<std::vector<Section> *>(L, lua_upvalueindex(1));
@@ -268,7 +214,6 @@
 	std::vector<Section> sections;
 
 	p->m_parser.findSections(name, [&] (const Section &s) {
->>>>>>> bc00ec18
 		sections.push_back(s);
 	});
 
@@ -294,11 +239,7 @@
 
 int l_parserHasSection(lua_State *L)
 {
-<<<<<<< HEAD
-	auto p = Luae::toType<LuaParser *>(L, 1, ParserType);
-=======
-	auto p = Luae::toType<ParserWrapper *>(L, 1, ParserType);
->>>>>>> bc00ec18
+	auto p = Luae::toType<ParserWrapper *>(L, 1, ParserType);
 	auto name = luaL_checkstring(L, 2);
 
 	lua_pushboolean(L, p->m_parser.hasSection(name));
@@ -308,20 +249,12 @@
 
 int l_parserGetSection(lua_State *L)
 {
-<<<<<<< HEAD
-	auto p = Luae::toType<LuaParser *>(L, 1, ParserType);
-=======
-	auto p = Luae::toType<ParserWrapper *>(L, 1, ParserType);
->>>>>>> bc00ec18
+	auto p = Luae::toType<ParserWrapper *>(L, 1, ParserType);
 	auto name = luaL_checkstring(L, 2);
 	int ret = 0;
 
 	try {
-<<<<<<< HEAD
-		new (L, SectionType) Section(p->getSection(name));
-=======
 		new (L, SectionType) Section(p->m_parser.getSection(name));
->>>>>>> bc00ec18
 
 		ret = 1;
 	} catch (std::out_of_range ex) {
@@ -336,16 +269,6 @@
 
 int l_parserRequireSection(lua_State *L)
 {
-<<<<<<< HEAD
-	auto p = Luae::toType<LuaParser *>(L, 1, ParserType);
-	auto name = luaL_checkstring(L, 2);
-
-	if (!p->hasSection(name))
-		return luaL_error(L, "section %s not found", name);
-
-	// Copy the section
-	new (L, SectionType) Section(p->getSection(name));
-=======
 	auto p = Luae::toType<ParserWrapper *>(L, 1, ParserType);
 	auto name = luaL_checkstring(L, 2);
 
@@ -354,18 +277,13 @@
 
 	// Copy the section
 	new (L, SectionType) Section(p->m_parser.getSection(name));
->>>>>>> bc00ec18
 
 	return 1;
 }
 
 int l_parserOnLog(lua_State *L)
 {
-<<<<<<< HEAD
-	auto p = Luae::toType<LuaParser *>(L, 1, ParserType);
-=======
-	auto p = Luae::toType<ParserWrapper *>(L, 1, ParserType);
->>>>>>> bc00ec18
+	auto p = Luae::toType<ParserWrapper *>(L, 1, ParserType);
 
 	// Must be a function
 	luaL_checktype(L, 2, LUA_TFUNCTION);
@@ -379,28 +297,17 @@
 
 int l_parserEq(lua_State *L)
 {
-<<<<<<< HEAD
-	auto p1 = Luae::toType<LuaParser *>(L, 1, ParserType);
-	auto p2 = Luae::toType<LuaParser *>(L, 2, ParserType);
-
-	lua_pushboolean(L, *p1 == *p2);
-=======
 	auto p1 = Luae::toType<ParserWrapper *>(L, 1, ParserType);
 	auto p2 = Luae::toType<ParserWrapper *>(L, 2, ParserType);
 
 	lua_pushboolean(L, p1->m_parser == p2->m_parser);
->>>>>>> bc00ec18
 
 	return 1;
 }
 
 int l_parserGc(lua_State *L)
 {
-<<<<<<< HEAD
-	auto p = Luae::toType<LuaParser *>(L, 1, ParserType);
-=======
-	auto p = Luae::toType<ParserWrapper *>(L, 1, ParserType);
->>>>>>> bc00ec18
+	auto p = Luae::toType<ParserWrapper *>(L, 1, ParserType);
 
 	if (p->m_parser.getLogRef() != LUA_REFNIL)
 		luaL_unref(L, LUA_REGISTRYINDEX, p->m_parser.getLogRef());
@@ -412,21 +319,6 @@
 
 int l_parserPairs(lua_State *L)
 {
-<<<<<<< HEAD
-	auto p = Luae::toType<LuaParser *>(L, 1, ParserType);
-
-	new (L) ParserIterator(p->begin(), p->end());
-	lua_pushcclosure(L, [] (lua_State *L) -> int {
-		auto it = Luae::toType<ParserIterator *>(L, lua_upvalueindex(1));
-
-		if (it->current == it->end)
-			return 0;
-
-		new (L, SectionType) Section(*(it->current++));
-
-		return 1;
-	}, 1);
-=======
 	auto p = Luae::toType<ParserWrapper *>(L, 1, ParserType);
 
 	Luae::pushPairs(L, SectionType, p->m_parser);
@@ -450,18 +342,10 @@
 
 	str = oss.str();
 	lua_pushlstring(L, str.c_str(), str.length());
->>>>>>> bc00ec18
-
-	return 1;
-}
-
-<<<<<<< HEAD
-int l_parserTostring(lua_State *L)
-{
-	auto p = Luae::toType<LuaParser *>(L, 1, ParserType);
-	std::ostringstream oss;
-	std::string str;
-=======
+
+	return 1;
+}
+
 const luaL_Reg parserMethods[] = {
 	{ "open",		l_parserOpen			},
 	{ "findSections",	l_parserFindSections		},
@@ -519,32 +403,12 @@
 {
 	auto s = Luae::toType<Section *>(L, 1, SectionType);
 	auto name = luaL_checkstring(L, 2);
->>>>>>> bc00ec18
-
-	oss << "sections: [";
-	for (const auto &s : *p) {
-		// We don't add root, it always added
-		if (s.getName().length() >= 1)
-			oss << " " << s.getName();
-	}
-	oss << " ]";
-
-	str = oss.str();
-	lua_pushlstring(L, str.c_str(), str.length());
-
-	return 1;
-}
-
-<<<<<<< HEAD
-const luaL_Reg parserMethods[] = {
-	{ "findSections",	l_parserFindSections		},
-	{ "hasSection",		l_parserHasSection		},
-	{ "getSection",		l_parserGetSection		},
-	{ "requireSection",	l_parserRequireSection		},
-	{ "onLog",		l_parserOnLog			},
-	{ nullptr,		nullptr				}
-};
-=======
+
+	lua_pushboolean(L, s->hasOption(name));
+
+	return 1;
+}
+
 int l_sectionGetOption(lua_State *L)
 {
 	auto s = Luae::toType<Section *>(L, 1, SectionType);
@@ -553,53 +417,14 @@
 
 	if (lua_gettop(L) >= 3)
 		type = luaL_checkstring(L, 3);
->>>>>>> bc00ec18
-
-const luaL_Reg parserMeta[] = {
-	{ "__eq",		l_parserEq			},
-	{ "__gc",		l_parserGc			},
-	{ "__pairs",		l_parserPairs			},
-	{ "__tostring",		l_parserTostring		},
-	{ nullptr,		nullptr				}
-};
-
-/* --------------------------------------------------------
- * Section methods
- * -------------------------------------------------------- */
-
-int pushOption(lua_State *L,
-	       const Section &s,
-	       const std::string &name,
-	       const std::string &type)
-{
-	if (type == "string")
-		lua_pushstring(L, s.getOption<std::string>(name).c_str());
-	else if (type == "number")
-		lua_pushnumber(L, s.getOption<double>(name));
-	else if (type == "boolean")
-		lua_pushboolean(L, s.getOption<bool>(name));
-	else {
+
+	if (!s->hasOption(name)) {
 		lua_pushnil(L);
-<<<<<<< HEAD
-		lua_pushstring(L, "invalid type requested");
-=======
 		lua_pushfstring(L, "option %s not found", name);
->>>>>>> bc00ec18
 
 		return 2;
 	}
 
-<<<<<<< HEAD
-	return 1;
-}
-
-int l_sectionName(lua_State *L)
-{
-	auto s = Luae::toType<Section *>(L, 1, SectionType);
-	auto name = s->getName();
-
-	lua_pushlstring(L, name.c_str(), name.length());
-=======
 	return pushOption(L, *s, name, type);
 }
 
@@ -611,7 +436,6 @@
 
 	if (lua_gettop(L) >= 3)
 		type = luaL_checkstring(L, 3);
->>>>>>> bc00ec18
 
 	if (!s->hasOption(name))
 		return luaL_error(L, "option %s not found", name);
@@ -619,14 +443,6 @@
 	return pushOption(L, *s, name, type);
 }
 
-<<<<<<< HEAD
-int l_sectionHasOption(lua_State *L)
-{
-	auto s = Luae::toType<Section *>(L, 1, SectionType);
-	auto name = luaL_checkstring(L, 2);
-
-	lua_pushboolean(L, s->hasOption(name));
-=======
 #if defined(COMPAT_1_1)
 
 int l_sectionGetOptions(lua_State *L)
@@ -640,54 +456,14 @@
 		lua_pushstring(L, o.second.c_str());
 		lua_setfield(L, -2, o.first.c_str());
 	}
->>>>>>> bc00ec18
-
-	return 1;
-}
-
-<<<<<<< HEAD
-int l_sectionGetOption(lua_State *L)
-{
-	auto s = Luae::toType<Section *>(L, 1, SectionType);
-	auto name = luaL_checkstring(L, 2);
-	auto type = "string";
-
-	if (lua_gettop(L) >= 3)
-		type = luaL_checkstring(L, 3);
-
-	if (!s->hasOption(name)) {
-		lua_pushnil(L);
-		lua_pushfstring(L, "option %s not found", name);
-
-		return 2;
-	}
-
-	return pushOption(L, *s, name, type);
-}
-
-int l_sectionRequireOption(lua_State *L)
-{
-	auto s = Luae::toType<Section *>(L, 1, SectionType);
-	auto name = luaL_checkstring(L, 2);
-	auto type = "string";
-
-	if (lua_gettop(L) >= 3)
-		type = luaL_checkstring(L, 3);
-
-	if (!s->hasOption(name))
-		return luaL_error(L, "option %s not found", name);
-
-	return pushOption(L, *s, name, type);
-}
+
+	return 1;
+}
+
+#endif
 
 int l_sectionEquals(lua_State *L)
 {
-=======
-#endif
-
-int l_sectionEquals(lua_State *L)
-{
->>>>>>> bc00ec18
 	auto s1 = Luae::toType<Section *>(L, 1, SectionType);
 	auto s2 = Luae::toType<Section *>(L, 2, SectionType);
 
@@ -705,10 +481,6 @@
 
 int l_sectionPairs(lua_State *L)
 {
-<<<<<<< HEAD
-	auto s = Luae::toType<Section *>(L, 1, SectionType);
-
-=======
 	using SectionIterator = Luae::Iterator<Section::const_iterator>;
 
 	auto s = Luae::toType<Section *>(L, 1, SectionType);
@@ -717,7 +489,6 @@
 	 * Do not use Luae::pushPairs because we want to push the value
 	 * and the key directly.
 	 */
->>>>>>> bc00ec18
 	new (L) SectionIterator(s->begin(), s->end());
 	lua_pushcclosure(L, [] (lua_State *L) -> int {
 		auto it = Luae::toType<SectionIterator *>(L, lua_upvalueindex(1));
@@ -757,8 +528,6 @@
 	{ "getName",		l_sectionName			},
 	{ "hasOption",		l_sectionHasOption		},
 	{ "getOption",		l_sectionGetOption		},
-<<<<<<< HEAD
-=======
 /*
  * DEPRECATION:	1.2-001
  *
@@ -767,7 +536,6 @@
 #if defined(COMPAT_1_1)
 	{ "getOptions",		l_sectionGetOptions		},
 #endif
->>>>>>> bc00ec18
 	{ "requireOption",	l_sectionRequireOption		},
 	{ nullptr,		nullptr				}
 };
