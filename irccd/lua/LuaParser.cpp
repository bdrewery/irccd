--- conflicted
+++ resolved
@@ -294,11 +294,6 @@
 int l_parserPairs(lua_State *L)
 {
 	auto p = Luae::toType<LuaParser *>(L, 1, ParserType);
-<<<<<<< HEAD
-	auto begin = p->begin();
-	auto end = p->end();
-=======
->>>>>>> dfef54bf
 
 	new (L) ParserIterator(p->begin(), p->end());
 	lua_pushcclosure(L, [] (lua_State *L) -> int {
