/*
 * LuaUtil.cpp -- Lua bindings for class Util
 *
 * Copyright (c) 2011, 2012, 2013 David Demelier <markand@malikania.fr>
 *
 * Permission to use, copy, modify, and/or distribute this software for any
 * purpose with or without fee is hereby granted, provided that the above
 * copyright notice and this permission notice appear in all copies.
 *
 * THE SOFTWARE IS PROVIDED "AS IS" AND THE AUTHOR DISCLAIMS ALL WARRANTIES
 * WITH REGARD TO THIS SOFTWARE INCLUDING ALL IMPLIED WARRANTIES OF
 * MERCHANTABILITY AND FITNESS. IN NO EVENT SHALL THE AUTHOR BE LIABLE FOR
 * ANY SPECIAL, DIRECT, INDIRECT, OR CONSEQUENTIAL DAMAGES OR ANY DAMAGES
 * WHATSOEVER RESULTING FROM LOSS OF USE, DATA OR PROFITS, WHETHER IN AN
 * ACTION OF CONTRACT, NEGLIGENCE OR OTHER TORTIOUS ACTION, ARISING OUT OF
 * OR IN CONNECTION WITH THE USE OR PERFORMANCE OF THIS SOFTWARE.
 */

#define DATE_TYPE	"DateType"
#define DIR_TYPE	"DirectoryType"

#include <cstring>
#include <initializer_list>
#include <unordered_map>
#include <sstream>

#include <Date.h>
#include <Directory.h>
#include <Util.h>

#include "Irccd.h"
#include "LuaUtil.h"

namespace irccd
{

namespace util
{

/* --------------------------------------------------------
 * Color and attributes
 * -------------------------------------------------------- */

enum class Color {
	White		= 0,
	Black		= 1,
	Blue		= 2,
	Green		= 3,
	Red		= 4,
	Brown		= 5,
	Purple		= 6,
	Orange		= 7,
	Yellow		= 8,
	LightGreen	= 9,
	Cyan		= 10,
	LightCyan	= 11,
	LightBlue	= 12,
	Pink		= 13,
	Grey		= 14,
	LightGrey	= 15
};

enum class Attribute {
	Bold		= '\x02',
	Color		= '\x03',
	Italic		= '\x09',
	StrikeThrough	= '\x13',
	Reset		= '\x0f',
	Underline	= '\x15',
	Underline2	= '\x1f',
	Reverse		= '\x16'
};

std::unordered_map<std::string, Color> colors = {
	{ "White",		Color::White			},
	{ "Black",		Color::Black			},
	{ "Blue",		Color::Blue			},
	{ "Green",		Color::Green			},
	{ "Red",		Color::Red			},
	{ "Brown",		Color::Brown			},
	{ "Purple",		Color::Purple			},
	{ "Orange",		Color::Orange			},
	{ "Yellow",		Color::Yellow			},
	{ "LightGreen",		Color::LightGreen		},
	{ "Cyan",		Color::Cyan			},
	{ "LightCyan",		Color::LightCyan		},
	{ "LightBlue",		Color::LightBlue		},
	{ "Pink",		Color::Pink			},
	{ "Grey",		Color::Grey			},
	{ "LightGrey",		Color::LightGrey		}
};

<<<<<<< HEAD
/* --------------------------------------------------------
 * Color and attributes
 * -------------------------------------------------------- */

enum class Color {
	White		= 0,
	Black		= 1,
	Blue		= 2,
	Green		= 3,
	Red		= 4,
	Brown		= 5,
	Purple		= 6,
	Orange		= 7,
	Yellow		= 8,
	LightGreen	= 9,
	Cyan		= 10,
	LightCyan	= 11,
	LightBlue	= 12,
	Pink		= 13,
	Grey		= 14,
	LightGrey	= 15
};

enum class Attribute {
	Bold		= '\x02',
	Color		= '\x03',
	Italic		= '\x09',
	StrikeThrough	= '\x13',
	Reset		= '\x0f',
	Underline	= '\x15',
	Underline2	= '\x1f',
	Reverse		= '\x16'
};

static std::unordered_map<std::string, Color> colors = {
	{ "White",		Color::White			},
	{ "Black",		Color::Black			},
	{ "Blue",		Color::Blue			},
	{ "Green",		Color::Green			},
	{ "Red",		Color::Red			},
	{ "Brown",		Color::Brown			},
	{ "Purple",		Color::Purple			},
	{ "Orange",		Color::Orange			},
	{ "Yellow",		Color::Yellow			},
	{ "LightGreen",		Color::LightGreen		},
	{ "Cyan",		Color::Cyan			},
	{ "LightCyan",		Color::LightCyan		},
	{ "LightBlue",		Color::LightBlue		},
	{ "Pink",		Color::Pink			},
	{ "Grey",		Color::Grey			},
	{ "LightGrey",		Color::LightGrey		}
};

static std::unordered_map<std::string, Attribute> attributes = {
=======
std::unordered_map<std::string, Attribute> attributes = {
>>>>>>> 3bd3fe8e
	{ "Bold",		Attribute::Bold			},
	{ "Color",		Attribute::Color		},
	{ "Italic",		Attribute::Italic		},
	{ "StrikeThrough",	Attribute::StrikeThrough	},
	{ "Reset",		Attribute::Reset		},
	{ "Underline",		Attribute::Underline		},
	{ "Underline2",		Attribute::Underline2		},
	{ "Reverse",		Attribute::Reverse		}
};

<<<<<<< HEAD
static int basename(lua_State *L)
=======
int basename(lua_State *L)
>>>>>>> 3bd3fe8e
{
	std::string path = luaL_checkstring(L, 1);
	std::string ret = Util::baseName(path);

	lua_pushstring(L, ret.c_str());

	return 1;
}

int date(lua_State *L)
{
	if (lua_gettop(L) >= 1)
	{
		int tm = luaL_checkinteger(L, 1);
		new (L, DATE_TYPE) Date(tm);
	}
	else
		new (L, DATE_TYPE) Date();

	return 1;
}

int dirname(lua_State *L)
{
	std::string path = luaL_checkstring(L, 1);
	std::string ret = Util::dirName(path);

	lua_pushstring(L, ret.c_str());

	return 1;
}

int exist(lua_State *L)
{
	std::string path = luaL_checkstring(L, 1);
	bool ret = Util::exist(path);

	lua_pushboolean(L, ret);

	return 1;
}

<<<<<<< HEAD
static int format(lua_State *L)
{
	string text = luaL_checkstring(L, 1);
	ostringstream oss;
=======
int format(lua_State *L)
{
	std::string text = luaL_checkstring(L, 1);
	std::ostringstream oss;
>>>>>>> 3bd3fe8e

	luaL_checktype(L, 2, LUA_TTABLE);

	/*
	 * First, if "fg" or "bg" field is defined we append the color
	 * escape code and then the background or the foreground
	 * without testing.
	 */
	if (Luae::typeField(L, 2, "fg") != LUA_TNIL ||
	    Luae::typeField(L, 2, "bg") != LUA_TNIL)
		oss << static_cast<char>(Attribute::Color);

	if (Luae::typeField(L, 2, "fg") != LUA_TNIL)
		oss << Luae::getField<int>(L, 2, "fg");
	if (Luae::typeField(L, 2, "bg") != LUA_TNIL)
		oss << ',' << Luae::getField<int>(L, 2, "bg");

	/*
	 * Attributes can be a table or a single attribute. If it's a table
	 * we iterate it and add every attributes.
	 */
	lua_getfield(L, 2, "attrs");

	if (lua_type(L, -1) == LUA_TTABLE)
	{
		int length = lua_rawlen(L, -1);

		for (int i = 1; i <= length; ++i)
		{
			lua_pushinteger(L, i);
			lua_gettable(L, -2);

			oss << static_cast<char>(lua_tointeger(L, -1));
			lua_pop(L, 1);
		}
	} else if (lua_type(L, -1) == LUA_TNUMBER)
		oss << static_cast<char>(lua_tointeger(L, -1));

	lua_pop(L, 1);
	oss << text << static_cast<char>(Attribute::Reset);
	lua_pushstring(L, oss.str().c_str());

	return 1;
}

<<<<<<< HEAD
static int getHome(lua_State *L)
=======
int getHome(lua_State *L)
>>>>>>> 3bd3fe8e
{
	lua_pushstring(L, Util::getHome().c_str());

	return 1;
}

int getTicks(lua_State *L)
{
	lua_pushinteger(L, static_cast<int>(Util::getTicks()));

	return 1;
}

int mkdir(lua_State *L)
{
	int mode = 0700;
	std::string path;

	path = luaL_checkstring(L, 1);
	if (lua_gettop(L) >= 2)
		mode = luaL_checkinteger(L, 2);

	try
	{
		Util::mkdir(path, mode);
	}
	catch (Util::ErrorException ex) {
		lua_pushboolean(L, false);
		lua_pushstring(L, "");

		return 2;
	}

	lua_pushboolean(L, true);

	return 1;
}

int opendir(lua_State *L)
{
	std::string path;
	bool skipParents = false;

	path = luaL_checkstring(L, 1);

	// Optional boolean
	if (lua_gettop(L) >= 2)
	{
	       	luaL_checktype(L, 2, LUA_TBOOLEAN);
		skipParents = (lua_toboolean(L, 2) != 0);
	}

	Directory d(path);
	if (!d.open(skipParents))
	{
		lua_pushnil(L);
		lua_pushstring(L, d.getError().c_str());

		return 2;
	}

	new (L, DIR_TYPE) Directory(d);

	return 1;
}

int splitUser(lua_State *L)
{
	char nick[64], host[128];
	const char* nickname;

	nickname = luaL_checkstring(L, 1);

	std::memset(nick, 0, sizeof (nick));
	std::memset(host, 0, sizeof (host));

	irc_target_get_nick(nickname, nick, sizeof (nick) - 1);
	irc_target_get_host(nickname, host, sizeof (host) - 1);

	lua_pushstring(L, nick);
	lua_pushstring(L, host);

	return 2;
}

int usleep(lua_State *L)
{
	int msec = lua_tointeger(L, 1);

	Util::usleep(msec);

	return 0;
}

} // !util

const luaL_Reg functions[] = {
	{ "basename",		util::basename		},
	{ "date",		util::date		},
	{ "dirname",		util::dirname		},
	{ "exist",		util::exist		},
	{ "format",		util::format		},
	{ "getTicks",		util::getTicks		},
	{ "getHome",		util::getHome		},
	{ "mkdir",		util::mkdir		},
	{ "opendir",		util::opendir		},
	{ "splitUser",		util::splitUser		},
	{ "usleep",		util::usleep		},
	{ nullptr,		nullptr			}
};

/* --------------------------------------------------------
 * Date methods
 * -------------------------------------------------------- */

namespace date
{

int calendar(lua_State *L)
{
	Date *date;
	time_t stamp;
	struct tm tm;

	date = toType<Date *>(L, 1, DATE_TYPE);
	stamp = date->getTimestamp();
	tm = *localtime(&stamp);

	// Create the table result
	lua_createtable(L, 8, 8);

	lua_pushinteger(L, tm.tm_sec);
	lua_setfield(L, -2, "seconds");

	lua_pushinteger(L, tm.tm_min);
	lua_setfield(L, -2, "minutes");

	lua_pushinteger(L, tm.tm_hour);
	lua_setfield(L, -2, "hours");

	lua_pushinteger(L, tm.tm_mon + 1);
	lua_setfield(L, -2, "month");

	lua_pushinteger(L, tm.tm_year + 1900);
	lua_setfield(L, -2, "year");

	return 1;
}

int format(lua_State *L)
{
	Date *d;
	std::string fmt, result;

	// Extract parameters
	d = toType<Date *>(L, 1, DATE_TYPE);
	fmt = luaL_checkstring(L, 2);

	result = d->format(fmt);
	lua_pushstring(L, result.c_str());

	return 1;
}

int timestamp(lua_State *L)
{
	Date *date;

	date = toType<Date *>(L, 1, DATE_TYPE);
	lua_pushinteger(L, (lua_Integer)date->getTimestamp());

	return 1;
}

} // !dateMethods

/* --------------------------------------------------------
 * Date meta methods
 * -------------------------------------------------------- */

namespace dateMt
{

int equals(lua_State *L)
{
	Date *d1, *d2;

	d1 = toType<Date *>(L, 1, DATE_TYPE);
	d2 = toType<Date *>(L, 2, DATE_TYPE);

	lua_pushboolean(L, *d1 == *d2);

	return 1;
}

int gc(lua_State *L)
{
	toType<Date *>(L, 1, DATE_TYPE)->~Date();

	return 0;
}

int le(lua_State *L)
{
	Date *d1, *d2;

	d1 = toType<Date *>(L, 1, DATE_TYPE);
	d2 = toType<Date *>(L, 2, DATE_TYPE);

	lua_pushboolean(L, *d1 <= *d2);

	return 1;
}

int tostring(lua_State *L)
{
	Date *date;

	date = toType<Date *>(L, 1, DATE_TYPE);
	lua_pushfstring(L, "%d", date->getTimestamp());

	return 1;
}

} // !dateMt

/* --------------------------------------------------------
 * Directory methods
 * -------------------------------------------------------- */

namespace dir
{

int iter(lua_State *L)
{
	const Directory *d;
	int idx;

	d = reinterpret_cast<const Directory *>(lua_topointer(L, lua_upvalueindex(1)));
	idx = lua_tointeger(L, lua_upvalueindex(2));

	// End
	if ((size_t)idx >= d->getEntries().size())
		return 0;

	// Push name + isDirectory
	lua_pushstring(L, d->getEntries()[idx].m_name.c_str());
	lua_pushboolean(L, d->getEntries()[idx].m_isDirectory);

	lua_pushinteger(L, ++idx);
	lua_replace(L, lua_upvalueindex(2));

	return 2;
}

int count(lua_State *L)
{
	Directory *d;

	d = toType<Directory *>(L, 1, DIR_TYPE);
	lua_pushinteger(L, d->getEntries().size());

	return 1;
}

int read(lua_State *L)
{
	Directory *d;

	d = toType<Directory *>(L, 1, DIR_TYPE);

	lua_pushlightuserdata(L, d);
	lua_pushinteger(L, 0);
	lua_pushcclosure(L, iter, 2);

	return 1;
}

} // !dir

/* --------------------------------------------------------
 * Directory metamethods
 * -------------------------------------------------------- */

namespace dirMt
{

int eq(lua_State *L)
{
	Directory *d1, *d2;

	d1 = toType<Directory *>(L, 1, DIR_TYPE);
	d2 = toType<Directory *>(L, 2, DIR_TYPE);

	lua_pushboolean(L, *d1 == *d2);

	return 1;
}

int gc(lua_State *L)
{
	toType<Directory *>(L, 1, DIR_TYPE)->~Directory();

	return 0;
}

int tostring(lua_State *L)
{
	Directory *d;

	d = toType<Directory *>(L, 1, DIR_TYPE);
	lua_pushfstring(L, "Directory %s has %d entries", d->getPath().c_str(),
	    d->getEntries().size());

	return 1;
}

} // !dirMt

const luaL_Reg dateMethodsList[] = {
	{ "calendar",		date::calendar		},
	{ "format",		date::format		},
	{ "timestamp",		date::timestamp		},
	{ nullptr,		nullptr			}
};

const luaL_Reg dateMtList[] = {
	{ "__eq",		dateMt::equals		},
	{ "__gc",		dateMt::gc		},
	{ "__le",		dateMt::le		},
	{ "__tostring",		dateMt::tostring	},
	{ nullptr,		nullptr			}
};

const luaL_Reg dirMethodsList[] = {
	{ "count",		dir::count		},
	{ "read",		dir::read		},
	{ nullptr,		nullptr			}
};

const luaL_Reg dirMtList[] = {
	{ "__eq",		dirMt::eq		},
	{ "__gc",		dirMt::gc		},
	{ "__tostring",		dirMt::tostring		},
	{ nullptr,		nullptr			}
};

int luaopen_util(lua_State *L)
{
	// Util library
	luaL_newlib(L, functions);

	// Date type
	luaL_newmetatable(L, DATE_TYPE);
	luaL_setfuncs(L, dateMtList, 0);
	luaL_newlib(L, dateMethodsList);
	lua_setfield(L, -2, "__index");
	lua_pop(L, 1);

	// Directory type
	luaL_newmetatable(L, DIR_TYPE);
	luaL_setfuncs(L, dirMtList, 0);
	luaL_newlib(L, dirMethodsList);
	lua_setfield(L, -2, "__index");
	lua_pop(L, 1);

	// Colors
	lua_createtable(L, 0, 0);

	for (auto p : util::colors) {
		lua_pushinteger(L, static_cast<int>(p.second));
		lua_setfield(L, -2, p.first.c_str());
	}

	lua_setfield(L, -2, "color");

	// Attributes
	lua_createtable(L, 0, 0);

	for (auto p : util::attributes) {
		lua_pushinteger(L, static_cast<int>(p.second));
		lua_setfield(L, -2, p.first.c_str());
	}

	lua_setfield(L, -2, "attribute");

	return 1;
}

} // !irccd<|MERGE_RESOLUTION|>--- conflicted
+++ resolved
@@ -90,64 +90,7 @@
 	{ "LightGrey",		Color::LightGrey		}
 };
 
-<<<<<<< HEAD
-/* --------------------------------------------------------
- * Color and attributes
- * -------------------------------------------------------- */
-
-enum class Color {
-	White		= 0,
-	Black		= 1,
-	Blue		= 2,
-	Green		= 3,
-	Red		= 4,
-	Brown		= 5,
-	Purple		= 6,
-	Orange		= 7,
-	Yellow		= 8,
-	LightGreen	= 9,
-	Cyan		= 10,
-	LightCyan	= 11,
-	LightBlue	= 12,
-	Pink		= 13,
-	Grey		= 14,
-	LightGrey	= 15
-};
-
-enum class Attribute {
-	Bold		= '\x02',
-	Color		= '\x03',
-	Italic		= '\x09',
-	StrikeThrough	= '\x13',
-	Reset		= '\x0f',
-	Underline	= '\x15',
-	Underline2	= '\x1f',
-	Reverse		= '\x16'
-};
-
-static std::unordered_map<std::string, Color> colors = {
-	{ "White",		Color::White			},
-	{ "Black",		Color::Black			},
-	{ "Blue",		Color::Blue			},
-	{ "Green",		Color::Green			},
-	{ "Red",		Color::Red			},
-	{ "Brown",		Color::Brown			},
-	{ "Purple",		Color::Purple			},
-	{ "Orange",		Color::Orange			},
-	{ "Yellow",		Color::Yellow			},
-	{ "LightGreen",		Color::LightGreen		},
-	{ "Cyan",		Color::Cyan			},
-	{ "LightCyan",		Color::LightCyan		},
-	{ "LightBlue",		Color::LightBlue		},
-	{ "Pink",		Color::Pink			},
-	{ "Grey",		Color::Grey			},
-	{ "LightGrey",		Color::LightGrey		}
-};
-
-static std::unordered_map<std::string, Attribute> attributes = {
-=======
 std::unordered_map<std::string, Attribute> attributes = {
->>>>>>> 3bd3fe8e
 	{ "Bold",		Attribute::Bold			},
 	{ "Color",		Attribute::Color		},
 	{ "Italic",		Attribute::Italic		},
@@ -158,11 +101,7 @@
 	{ "Reverse",		Attribute::Reverse		}
 };
 
-<<<<<<< HEAD
-static int basename(lua_State *L)
-=======
 int basename(lua_State *L)
->>>>>>> 3bd3fe8e
 {
 	std::string path = luaL_checkstring(L, 1);
 	std::string ret = Util::baseName(path);
@@ -205,17 +144,10 @@
 	return 1;
 }
 
-<<<<<<< HEAD
-static int format(lua_State *L)
-{
-	string text = luaL_checkstring(L, 1);
-	ostringstream oss;
-=======
 int format(lua_State *L)
 {
 	std::string text = luaL_checkstring(L, 1);
 	std::ostringstream oss;
->>>>>>> 3bd3fe8e
 
 	luaL_checktype(L, 2, LUA_TTABLE);
 
@@ -261,11 +193,7 @@
 	return 1;
 }
 
-<<<<<<< HEAD
-static int getHome(lua_State *L)
-=======
 int getHome(lua_State *L)
->>>>>>> 3bd3fe8e
 {
 	lua_pushstring(L, Util::getHome().c_str());
 
