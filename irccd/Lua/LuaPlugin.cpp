/*
 * LuaPlugin.cpp -- Lua bindings for class Plugin
 *
 * Copyright (c) 2011, 2012, 2013 David Demelier <markand@malikania.fr>
 *
 * Permission to use, copy, modify, and/or distribute this software for any
 * purpose with or without fee is hereby granted, provided that the above
 * copyright notice and this permission notice appear in all copies.
 *
 * THE SOFTWARE IS PROVIDED "AS IS" AND THE AUTHOR DISCLAIMS ALL WARRANTIES
 * WITH REGARD TO THIS SOFTWARE INCLUDING ALL IMPLIED WARRANTIES OF
 * MERCHANTABILITY AND FITNESS. IN NO EVENT SHALL THE AUTHOR BE LIABLE FOR
 * ANY SPECIAL, DIRECT, INDIRECT, OR CONSEQUENTIAL DAMAGES OR ANY DAMAGES
 * WHATSOEVER RESULTING FROM LOSS OF USE, DATA OR PROFITS, WHETHER IN AN
 * ACTION OF CONTRACT, NEGLIGENCE OR OTHER TORTIOUS ACTION, ARISING OUT OF
 * OR IN CONNECTION WITH THE USE OR PERFORMANCE OF THIS SOFTWARE.
 */

#include "Irccd.h"
#include "LuaPlugin.h"

namespace irccd
{
<<<<<<< HEAD
=======

namespace
{
>>>>>>> 3bd3fe8e

int getName(lua_State *L)
{
	Irccd *irccd = Irccd::getInstance();

	lua_pushstring(L, irccd->findPlugin(L)->getName().c_str());

	return 1;
}

int getHome(lua_State *L)
{
	Irccd *irccd = Irccd::getInstance();

	lua_pushstring(L, irccd->findPlugin(L)->getHome().c_str());

	return 1;
}

const luaL_Reg functionList[] = {
	{ "getName",		getName			},
	{ "getHome",		getHome			},
	{ nullptr,		nullptr			}
};

<<<<<<< HEAD
=======
}

>>>>>>> 3bd3fe8e
int luaopen_plugin(lua_State *L)
{
	luaL_newlib(L, functionList);

	return 1;
}

} // !irccd<|MERGE_RESOLUTION|>--- conflicted
+++ resolved
@@ -21,12 +21,9 @@
 
 namespace irccd
 {
-<<<<<<< HEAD
-=======
 
 namespace
 {
->>>>>>> 3bd3fe8e
 
 int getName(lua_State *L)
 {
@@ -52,11 +49,8 @@
 	{ nullptr,		nullptr			}
 };
 
-<<<<<<< HEAD
-=======
 }
 
->>>>>>> 3bd3fe8e
 int luaopen_plugin(lua_State *L)
 {
 	luaL_newlib(L, functionList);
