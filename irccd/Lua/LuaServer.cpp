--- conflicted
+++ resolved
@@ -31,20 +31,13 @@
 	new (L, SERVER_TYPE) std::shared_ptr<Server>(server);
 }
 
-<<<<<<< HEAD
+namespace
+{
+
 #define TO_SSERVER(L, idx) \
 	*reinterpret_cast<std::shared_ptr<Server> *>(luaL_checkudata((L), (idx), SERVER_TYPE));
 
-static int serverGetChannels(lua_State *L)
-=======
-namespace
-{
-
-#define TO_SSERVER(L, idx) \
-	*reinterpret_cast<std::shared_ptr<Server> *>(luaL_checkudata((L), (idx), SERVER_TYPE));
-
 int serverGetChannels(lua_State *L)
->>>>>>> 3bd3fe8e
 {
 	std::shared_ptr<Server> s;
 	int i = 0;
@@ -64,11 +57,7 @@
 	return 1;
 }
 
-<<<<<<< HEAD
-static int serverGetIdentity(lua_State *L)
-=======
 int serverGetIdentity(lua_State *L)
->>>>>>> 3bd3fe8e
 {
 	std::shared_ptr<Server> s = TO_SSERVER(L, 1);
 	const Server::Identity &ident = s->getIdentity();
@@ -96,11 +85,7 @@
 	return 1;
 }
 
-<<<<<<< HEAD
-static int serverGetInfo(lua_State *L)
-=======
 int serverGetInfo(lua_State *L)
->>>>>>> 3bd3fe8e
 {
 	std::shared_ptr<Server> s = TO_SSERVER(L, 1);
 
@@ -124,11 +109,7 @@
 	return 1;
 }
 
-<<<<<<< HEAD
-static int serverGetName(lua_State *L)
-=======
 int serverGetName(lua_State *L)
->>>>>>> 3bd3fe8e
 {
 	std::shared_ptr<Server> s = TO_SSERVER(L, 1);
 
@@ -137,74 +118,33 @@
 	return 1;
 }
 
-<<<<<<< HEAD
-static int serverCnotice(lua_State *L)
-{
-	if (lua_gettop(L) < 3)
-		return luaL_error(L, "server:cnotice needs 2 arguments");
-
-	std::shared_ptr<Server> s;
-	std::string channel, notice;
-
-	s = TO_SSERVER(L, 1);
-	channel = luaL_checkstring(L, 2);
-	notice = luaL_checkstring(L, 3);
-=======
 int serverCnotice(lua_State *L)
 {
 	std::shared_ptr<Server> s = TO_SSERVER(L, 1);
 	std::string channel = luaL_checkstring(L, 2);
 	std::string notice = luaL_checkstring(L, 3);
->>>>>>> 3bd3fe8e
 
 	s->cnotice(channel, notice);
 
 	return 0;
 }
 
-<<<<<<< HEAD
-static int serverInvite(lua_State *L)
-{
-	if (lua_gettop(L) < 3)
-		return luaL_error(L, "server:invite needs 2 arguments");
-
-	std::shared_ptr<Server> s;
-	std::string nick, channel;
-
-	s = TO_SSERVER(L, 1);
-	nick = luaL_checkstring(L, 2);
-	channel = luaL_checkstring(L, 3);
-=======
 int serverInvite(lua_State *L)
 {
 	std::shared_ptr<Server> s = TO_SSERVER(L, 1);
 	std::string nick = luaL_checkstring(L, 2);
 	std::string channel = luaL_checkstring(L, 3);
->>>>>>> 3bd3fe8e
 
 	s->invite(nick, channel);
 
 	return 0;
 }
 
-<<<<<<< HEAD
-static int serverJoin(lua_State *L)
-{
-	if (lua_gettop(L) < 2)
-		return luaL_error(L, "server:join needs at least 1 argument");
-
-	std::shared_ptr<Server> s;
-	std::string channel, password = "";
-
-	s = TO_SSERVER(L, 1);
-	channel = luaL_checkstring(L, 2);
-=======
 int serverJoin(lua_State *L)
 {
 	std::shared_ptr<Server> s = TO_SSERVER(L, 1);
 	std::string channel = luaL_checkstring(L, 2);
 	std::string password;
->>>>>>> 3bd3fe8e
 
 	// optional password
 	if (lua_gettop(L) == 3)
@@ -215,26 +155,12 @@
 	return 0;
 }
 
-<<<<<<< HEAD
-static int serverKick(lua_State *L)
-{
-	if (lua_gettop(L) < 3)
-		return luaL_error(L, "server:kick needs at least 2 arguments");
-
-	std::shared_ptr<Server> s;
-	std::string channel, target, reason = "";
-
-	s = TO_SSERVER(L, 1);
-	target = luaL_checkstring(L, 2);
-	channel = luaL_checkstring(L, 3);
-=======
 int serverKick(lua_State *L)
 {
 	std::shared_ptr<Server> s = TO_SSERVER(L, 1);
 	std::string target = luaL_checkstring(L, 2);
 	std::string channel = luaL_checkstring(L, 3);
 	std::string reason;
->>>>>>> 3bd3fe8e
 
 	// optional reason
 	if (lua_gettop(L) == 4)
@@ -245,70 +171,32 @@
 	return 0;
 }
 
-<<<<<<< HEAD
-static int serverMe(lua_State *L)
-{
-	if (lua_gettop(L) != 3)
-		return luaL_error(L, "server:me needs 2 arguments");
-
-	std::shared_ptr<Server> s;
-	std::string target, message;
-
-	s = TO_SSERVER(L, 1);
-	target = luaL_checkstring(L, 2);
-	message = luaL_checkstring(L, 3);
-=======
 int serverMe(lua_State *L)
 {
 	std::shared_ptr<Server> s = TO_SSERVER(L, 1);
 	std::string target = luaL_checkstring(L, 2);
 	std::string message = luaL_checkstring(L, 3);
->>>>>>> 3bd3fe8e
 
 	s->me(target, message);
 
 	return 0;
 }
 
-<<<<<<< HEAD
-static int serverMode(lua_State *L)
-{
-	if (lua_gettop(L) != 3)
-		return luaL_error(L, "server:mode needs 2 arguments");
-
-	std::shared_ptr<Server> s;
-	std::string channel, mode;
-
-	s = TO_SSERVER(L, 1);
-	channel = luaL_checkstring(L, 2);
-	mode = luaL_checkstring(L, 3);
-=======
 int serverMode(lua_State *L)
 {
 	std::shared_ptr<Server> s = TO_SSERVER(L, 1);
 	std::string channel = luaL_checkstring(L, 2);
 	std::string mode = luaL_checkstring(L, 3);
->>>>>>> 3bd3fe8e
 
 	s->mode(channel, mode);
 
 	return 0;
 }
 
-<<<<<<< HEAD
-static int serverNames(lua_State *L)
-{
-	if (lua_gettop(L) != 3)
-		return luaL_error(L, "server:names needs 2 arguments");
-
-	std::shared_ptr<Server> s;
-	std::string channel;
-=======
 int serverNames(lua_State *L)
 {
 	std::shared_ptr<Server> s = TO_SSERVER(L, 1);
 	std::string channel = luaL_checkstring(L, 2);
->>>>>>> 3bd3fe8e
 	int ref;
 
 	luaL_checktype(L, 3, LUA_TFUNCTION);
@@ -335,159 +223,69 @@
 	return 0;
 }
 
-<<<<<<< HEAD
-static int serverNick(lua_State *L)
-{
-	if (lua_gettop(L) != 2)
-		return luaL_error(L, "server:nick needs 1 argument");
-
-	std::shared_ptr<Server> s;
-	std::string newnick;
-
-	s = TO_SSERVER(L, 1);
-	newnick = luaL_checkstring(L, 2);
-=======
 int serverNick(lua_State *L)
 {
 	std::shared_ptr<Server> s = TO_SSERVER(L, 1);
 	std::string newnick = luaL_checkstring(L, 2);
->>>>>>> 3bd3fe8e
 
 	s->nick(newnick);
 
 	return 0;
 }
 
-<<<<<<< HEAD
-static int serverNotice(lua_State *L)
-{
-	if (lua_gettop(L) != 2)
-		return luaL_error(L, "server:notice needs 2 arguments");
-
-	std::shared_ptr<Server> s;
-	std::string nickname, notice;
-
-	s = TO_SSERVER(L, 1);
-	nickname = luaL_checkstring(L, 2);
-	notice = luaL_checkstring(L, 3);
-=======
 int serverNotice(lua_State *L)
 {
 	std::shared_ptr<Server> s = TO_SSERVER(L, 1);
 	std::string nickname = luaL_checkstring(L, 2);
 	std::string notice = luaL_checkstring(L, 3);
->>>>>>> 3bd3fe8e
 
 	s->notice(nickname, notice);
 
 	return 0;
 }
 
-<<<<<<< HEAD
-static int serverPart(lua_State *L)
-{
-	if (lua_gettop(L) != 2)
-		return luaL_error(L, "server:part needs 1 argument");
-
-	std::shared_ptr<Server> s;
-	std::string channel;
-
-	s = TO_SSERVER(L, 1);
-	channel = luaL_checkstring(L, 2);
-=======
 int serverPart(lua_State *L)
 {
 	std::shared_ptr<Server> s = TO_SSERVER(L, 1);
 	std::string channel = luaL_checkstring(L, 2);
->>>>>>> 3bd3fe8e
 
 	s->part(channel);
 
 	return 0;
 }
 
-<<<<<<< HEAD
-static int serverQuery(lua_State *L)
-{
-	if (lua_gettop(L) != 3)
-		return luaL_error(L, "server:query needs 2 arguments");
-
-	std::shared_ptr<Server> s;
-	std::string target, message;
-
-	s = TO_SSERVER(L, 1);
-	target = luaL_checkstring(L, 2);
-	message = luaL_checkstring(L, 3);
-=======
 int serverQuery(lua_State *L)
 {
 	std::shared_ptr<Server> s = TO_SSERVER(L, 1);
 	std::string target = luaL_checkstring(L, 2);
 	std::string message = luaL_checkstring(L, 3);
->>>>>>> 3bd3fe8e
 
 	s->query(target, message);
 
 	return 0;
 }
 
-<<<<<<< HEAD
-static int serverSay(lua_State *L)
-{
-	if (lua_gettop(L) != 3)
-		return luaL_error(L, "server:say needs 2 arguments");
-
-	std::shared_ptr<Server> s;
-	std::string target, message;
-
-	s = TO_SSERVER(L, 1);
-	target = luaL_checkstring(L, 2);
-	message = luaL_checkstring(L, 3);
-=======
 int serverSay(lua_State *L)
 {
 	std::shared_ptr<Server> s = TO_SSERVER(L, 1);
 	std::string target = luaL_checkstring(L, 2);
 	std::string message = luaL_checkstring(L, 3);
->>>>>>> 3bd3fe8e
 
 	s->say(target, message);
 
 	return 0;
 }
 
-<<<<<<< HEAD
-static int serverSend(lua_State *L)
-{
-	if (lua_gettop(L) != 2)
-		return luaL_error(L, "server:send needs 1 argument");
-
-	std::shared_ptr<Server> s	= TO_SSERVER(L, 1);
-	std::string message		= luaL_checkstring(L, 2);
+int serverSend(lua_State *L)
+{
+	std::shared_ptr<Server> s = TO_SSERVER(L, 1);
+	std::string message = luaL_checkstring(L, 2);
 
 	s->sendRaw(message);
 
 	return 0;
 }
 
-static int serverTopic(lua_State *L)
-=======
-int serverSend(lua_State *L)
->>>>>>> 3bd3fe8e
-{
-	std::shared_ptr<Server> s = TO_SSERVER(L, 1);
-	std::string message = luaL_checkstring(L, 2);
-
-<<<<<<< HEAD
-	std::shared_ptr<Server> s;
-	std::string channel, topic;
-=======
-	s->sendRaw(message);
->>>>>>> 3bd3fe8e
-
-	return 0;
-}
-
 int serverTopic(lua_State *L)
 {
 	std::shared_ptr<Server> s = TO_SSERVER(L, 1);
@@ -499,43 +297,20 @@
 	return 0;
 }
 
-<<<<<<< HEAD
-static int serverUmode(lua_State *L)
-{
-	if (lua_gettop(L) != 2)
-		return luaL_error(L, "server:umode needs 1 argument");
-
-	std::shared_ptr<Server> s;
-	std::string mode;
-
-	s = TO_SSERVER(L, 1);
-	mode = luaL_checkstring(L, 2);
-=======
 int serverUmode(lua_State *L)
 {
 	std::shared_ptr<Server> s = TO_SSERVER(L, 1);
 	std::string mode = luaL_checkstring(L, 2);
->>>>>>> 3bd3fe8e
 
 	s->umode(mode);
 
 	return 0;
 }
 
-<<<<<<< HEAD
-static int serverWhois(lua_State *L)
-{
-	if (lua_gettop(L) != 3)
-		return luaL_error(L, "server:whois needs 2 argument");
-
-	std::shared_ptr<Server> s;
-	std::string target;
-=======
 int serverWhois(lua_State *L)
 {
 	std::shared_ptr<Server> s = TO_SSERVER(L, 1);
 	std::string target = luaL_checkstring(L, 2);
->>>>>>> 3bd3fe8e
 	int ref;
 
 	luaL_checktype(L, 3, LUA_TFUNCTION);
@@ -562,11 +337,7 @@
 	return 0;
 }
 
-<<<<<<< HEAD
-static const luaL_Reg serverMethods[] = {
-=======
 const luaL_Reg serverMethods[] = {
->>>>>>> 3bd3fe8e
 	{ "getChannels",	serverGetChannels		},
 	{ "getIdentity",	serverGetIdentity		},
 	{ "getInfo",		serverGetInfo			},
@@ -590,11 +361,7 @@
 	{ nullptr,		nullptr				}
 };
 
-<<<<<<< HEAD
-static int serverTostring(lua_State *L)
-=======
 int serverTostring(lua_State *L)
->>>>>>> 3bd3fe8e
 {
 	std::shared_ptr<Server> server;
 	std::ostringstream oss;
@@ -611,11 +378,7 @@
 	return 1;
 }
 
-<<<<<<< HEAD
-static int serverEquals(lua_State *L)
-=======
 int serverEquals(lua_State *L)
->>>>>>> 3bd3fe8e
 {
 	std::shared_ptr<Server> s1, s2;
 
@@ -627,33 +390,22 @@
 	return 1;
 }
 
-<<<<<<< HEAD
-static int serverGc(lua_State *L)
-=======
 int serverGc(lua_State *L)
->>>>>>> 3bd3fe8e
 {
 	(static_cast<std::shared_ptr<Server> *>(luaL_checkudata(L, 1, SERVER_TYPE)))->~shared_ptr<Server>();
 
 	return 0;
 }
 
-<<<<<<< HEAD
-static const luaL_Reg serverMt[] = {
-=======
 const luaL_Reg serverMt[] = {
->>>>>>> 3bd3fe8e
 	{ "__tostring",		serverTostring			},
 	{ "__eq",		serverEquals			},
 	{ "__gc",		serverGc			},
 	{ nullptr,		nullptr				}
 };
 
-<<<<<<< HEAD
-=======
-}
-
->>>>>>> 3bd3fe8e
+}
+
 int luaopen_server(lua_State *L)
 {
 	// Create the metatable for Server
