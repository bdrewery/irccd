--- conflicted
+++ resolved
@@ -97,14 +97,10 @@
 	}
 }
 
-<<<<<<< HEAD
-static int create(lua_State *L)
-=======
 namespace
 {
 
 int create(lua_State *L)
->>>>>>> 3bd3fe8e
 {
 	LuaParser *p;
 	std::string path;
@@ -136,11 +132,7 @@
 	{ nullptr,		nullptr			}
 };
 
-<<<<<<< HEAD
-static int sectionIterator(lua_State *L)
-=======
 int sectionIterator(lua_State *L)
->>>>>>> 3bd3fe8e
 {
 	std::vector<Section> *array = toType<std::vector<Section> *>(L, lua_upvalueindex(1));
 	int idx = lua_tointeger(L, lua_upvalueindex(2));
@@ -158,11 +150,7 @@
 	return 1;
 }
 
-<<<<<<< HEAD
-static int parserOpen(lua_State *L)
-=======
 int parserOpen(lua_State *L)
->>>>>>> 3bd3fe8e
 {
 	LuaParser *p = toType<LuaParser *>(L, 1, PARSER_TYPE);
 
@@ -179,11 +167,7 @@
 	return 1;
 }
 
-<<<<<<< HEAD
-static int parserFindSections(lua_State *L)
-=======
 int parserFindSections(lua_State *L)
->>>>>>> 3bd3fe8e
 {
 	LuaParser *p;
 	std::string name;
@@ -200,11 +184,7 @@
 	return 1;
 }
 
-<<<<<<< HEAD
-static int parserHasSection(lua_State *L)
-=======
 int parserHasSection(lua_State *L)
->>>>>>> 3bd3fe8e
 {
 	LuaParser *p;
 	std::string name;
@@ -217,11 +197,7 @@
 	return 1;
 }
 
-<<<<<<< HEAD
-static int parserGetSection(lua_State *L)
-=======
 int parserGetSection(lua_State *L)
->>>>>>> 3bd3fe8e
 {
 	LuaParser *p = toType<LuaParser *>(L, 1, PARSER_TYPE);
 	std::string name = luaL_checkstring(L, 2);
@@ -244,11 +220,7 @@
 	return ret;
 }
 
-<<<<<<< HEAD
-static int parserRequireSection(lua_State *L)
-=======
 int parserRequireSection(lua_State *L)
->>>>>>> 3bd3fe8e
 {
 	LuaParser *p;
 	std::string name;
@@ -265,11 +237,7 @@
 	return 1;
 }
 
-<<<<<<< HEAD
-static int parserOnLog(lua_State *L)
-=======
 int parserOnLog(lua_State *L)
->>>>>>> 3bd3fe8e
 {
 	LuaParser *p = toType<LuaParser *>(L, 1, PARSER_TYPE);
 
@@ -283,11 +251,7 @@
 	return 0;
 }
 
-<<<<<<< HEAD
-static const luaL_Reg parserMethodList[] = {
-=======
 const luaL_Reg parserMethodList[] = {
->>>>>>> 3bd3fe8e
 	{ "open",		parserOpen			},
 	{ "findSections",	parserFindSections		},
 	{ "hasSection",		parserHasSection		},
@@ -297,11 +261,7 @@
 	{ nullptr,		nullptr				}
 };
 
-<<<<<<< HEAD
-static int gc(lua_State *L)
-=======
 int gc(lua_State *L)
->>>>>>> 3bd3fe8e
 {
 	LuaParser *p = toType<LuaParser *>(L, 1, PARSER_TYPE);
 
@@ -324,21 +284,13 @@
 	return 1;
 }
 
-<<<<<<< HEAD
-static const luaL_Reg parserMtList[] = {
-=======
 const luaL_Reg parserMtList[] = {
->>>>>>> 3bd3fe8e
 	{ "__gc",		gc				},
 	{ "__tostring",		tostring			},
 	{ nullptr,		nullptr				}
 };
 
-<<<<<<< HEAD
-static int sectionHasOption(lua_State *L)
-=======
 int sectionHasOption(lua_State *L)
->>>>>>> 3bd3fe8e
 {
 	Section *s = toType<Section *>(L, 1, SECTION_TYPE);
 	std::string name = luaL_checkstring(L, 2);
@@ -348,11 +300,7 @@
 	return 1;
 }
 
-<<<<<<< HEAD
-static int sectionGetOption(lua_State *L)
-=======
 int sectionGetOption(lua_State *L)
->>>>>>> 3bd3fe8e
 {
 	Section *s = toType<Section *>(L, 1, SECTION_TYPE);
 	std::string name = luaL_checkstring(L, 2);
@@ -370,11 +318,7 @@
 	return 1;
 }
 
-<<<<<<< HEAD
-static int sectionRequireOption(lua_State *L)
-=======
 int sectionRequireOption(lua_State *L)
->>>>>>> 3bd3fe8e
 {
 	Section *s = toType<Section *>(L, 1, SECTION_TYPE);
 	std::string name = luaL_checkstring(L, 2);
@@ -392,11 +336,7 @@
 	return 1;
 }
 
-<<<<<<< HEAD
-static int sectionGetOptions(lua_State *L)
-=======
 int sectionGetOptions(lua_State *L)
->>>>>>> 3bd3fe8e
 {
 	Section *s = toType<Section *>(L, 1, SECTION_TYPE);
 
@@ -410,11 +350,7 @@
 	return 1;
 }
 
-<<<<<<< HEAD
-static const luaL_Reg sectionMethodList[] = {
-=======
 const luaL_Reg sectionMethodList[] = {
->>>>>>> 3bd3fe8e
 	{ "hasOption",		sectionHasOption		},
 	{ "getOption",		sectionGetOption		},
 	{ "requireOption",	sectionRequireOption		},
@@ -422,11 +358,7 @@
 	{ nullptr,		nullptr				}
 };
 
-<<<<<<< HEAD
-static int sectionEq(lua_State *L)
-=======
 int sectionEq(lua_State *L)
->>>>>>> 3bd3fe8e
 {
 	Section *s1, *s2;
 
@@ -438,22 +370,14 @@
 	return 1;
 }
 
-<<<<<<< HEAD
-static int sectionGc(lua_State *L)
-=======
 int sectionGc(lua_State *L)
->>>>>>> 3bd3fe8e
 {
 	toType<Section *>(L, 1, SECTION_TYPE)->~Section();
 
 	return 0;
 }
 
-<<<<<<< HEAD
-static int sectionTostring(lua_State *L)
-=======
 int sectionTostring(lua_State *L)
->>>>>>> 3bd3fe8e
 {
 	Section *s = toType<Section *>(L, 1, SECTION_TYPE);
 	std::ostringstream oss;
@@ -465,22 +389,15 @@
 	return 1;
 }
 
-<<<<<<< HEAD
-static const luaL_Reg sectionMtList[] = {
-=======
 const luaL_Reg sectionMtList[] = {
->>>>>>> 3bd3fe8e
 	{ "__eq",		sectionEq			},
 	{ "__gc",		sectionGc			},
 	{ "__tostring",		sectionTostring			},
 	{ nullptr,		nullptr				}
 };
 
-<<<<<<< HEAD
-=======
-}
-
->>>>>>> 3bd3fe8e
+}
+
 int luaopen_parser(lua_State *L)
 {
 	luaL_newlib(L, functionList);
