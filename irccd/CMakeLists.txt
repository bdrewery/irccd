#
# CMakeLists.txt -- CMake build system for irccd
#
# Copyright (c) 2013, 2014 David Demelier <markand@malikania.fr>
#
# Permission to use, copy, modify, and/or distribute this software for any
# purpose with or without fee is hereby granted, provided that the above
# copyright notice and this permission notice appear in all copies.
#
# THE SOFTWARE IS PROVIDED "AS IS" AND THE AUTHOR DISCLAIMS ALL WARRANTIES
# WITH REGARD TO THIS SOFTWARE INCLUDING ALL IMPLIED WARRANTIES OF
# MERCHANTABILITY AND FITNESS. IN NO EVENT SHALL THE AUTHOR BE LIABLE FOR
# ANY SPECIAL, DIRECT, INDIRECT, OR CONSEQUENTIAL DAMAGES OR ANY DAMAGES
# WHATSOEVER RESULTING FROM LOSS OF USE, DATA OR PROFITS, WHETHER IN AN
# ACTION OF CONTRACT, NEGLIGENCE OR OTHER TORTIOUS ACTION, ARISING OUT OF
# OR IN CONNECTION WITH THE USE OR PERFORMANCE OF THIS SOFTWARE.
#

project(irccd)

include(command/Command.cmake)
include(server/Server.cmake)

set(
	SOURCES
	${SERVER_SOURCES}
	${COMMAND_SOURCES}
	CommandQueue.cpp
	CommandQueue.h
	IO.cpp
	IO.h
	Server.cpp
	Server.h
	ServerManager.cpp
	ServerManager.h
	Irccd.cpp
	Irccd.h
	IrcSession.cpp
	IrcSession.h
	Message.cpp
	Message.h
	Listener.cpp
	Listener.h
	main.cpp
	System.cpp
	System.h
)

# ---------------------------------------------------------
# Optional libiconv
# ---------------------------------------------------------

# Not yet supported.
if (WITH_LIBICONV)
	find_package(Libiconv)

	if (Libiconv_FOUND)
		list(
			APPEND
			SOURCES
			Converter.cpp
			Converter.h
		)
<<<<<<< HEAD

		if (WITH_LUA52)
			list(APPEND INCLUDES ${LUA52_INCLUDE_DIR})
			list(APPEND LIBRARIES ${LUA52_LIBRARIES})
			set(LUA_SUPPORT "enabled (Lua 5.2)" PARENT_SCOPE)
		elseif (WITH_LUAJIT)
			list(APPEND INCLUDES ${LUAJIT_INCLUDE_DIR})
			list(APPEND LIBRARIES ${LUAJIT_LIBRARIES})
			set(LUA_SUPPORT "enabled (LuaJIT)" PARENT_SCOPE)
		endif ()
	else ()
		set(WITH_LUA52 OFF CACHE INTERNAL "" FORCE)
		set(WITH_LUAJIT OFF CACHE INTERNAL "" FORCE)
=======
>>>>>>> 4148fd5a
	endif ()
endif ()

# ---------------------------------------------------------
# Optional Lua
# ---------------------------------------------------------

if (WITH_LUA)
	include(event/Event.cmake)
	include(lua/Lua.cmake)

	add_subdirectory(plugins)

	list(
		APPEND
		SOURCES
		${LUA_SOURCES}
		${EVENT_SOURCES}
		EventQueue.cpp
		EventQueue.h
		Luae.cpp
		Luae.h
		Pipe.cpp
		Pipe.h
		PipeManager.cpp
		PipeManager.h
		Plugin.cpp
		Plugin.h
		PluginManager.cpp
		PluginManager.h
		Process.cpp
		Process.h
		Rule.cpp
		Rule.h
		RuleManager.cpp
		RuleManager.h
		Test.cpp
		Test.h
		Thread.cpp
		Thread.h
		Utf8.cpp
		Utf8.h
	)

	list(APPEND LIBRARIES lua)

	list(
		APPEND
		SOURCES
		plugins/antiflood.lua
		plugins/ask.lua
		plugins/auth.lua
		plugins/badwords.lua
		plugins/date.lua
		plugins/history.lua
		plugins/logger.lua
		plugins/roulette.lua
	)
endif ()

define_executable(
	TARGET irccd
	SOURCES ${SOURCES}
	INCLUDES ${INCLUDES} ${CMAKE_SOURCE_DIR}
	LIBRARIES ${LIBRARIES} ircclient common
	INSTALL_RUNTIME bin/
)

if (UNIX)
	set_target_properties(irccd PROPERTIES LINK_FLAGS "-pthread")
endif ()

<<<<<<< HEAD
if (APPLE)
	list(APPEND LIBRARIES resolv)
endif ()

set_target_properties(irccd PROPERTIES COMPILE_FLAGS "${FLAGS}")
target_link_libraries(irccd common ${LIBRARIES})

install(TARGETS irccd RUNTIME DESTINATION bin)

=======
>>>>>>> 4148fd5a
install(
	FILES "${CMAKE_SOURCE_DIR}/doc/examples/irccd.conf"
	DESTINATION "${ETCDIR}"
	RENAME "irccd.conf.sample"
<<<<<<< HEAD
)

if (WIN32)
    if (CMAKE_SIZEOF_VOID_P MATCHES "8")
        set(WINARCH x64)
    else ()
        set(WINARCH x32)
    endif ()

    install(
        FILES
            ${CMAKE_SOURCE_DIR}/win32/${WINARCH}/lua.dll
            ${CMAKE_SOURCE_DIR}/win32/${WINARCH}/libeay32.dll
            ${CMAKE_SOURCE_DIR}/win32/${WINARCH}/ssleay32.dll
        DESTINATION bin
    )
endif ()

# vim: set syntax=cmake:
=======
)
>>>>>>> 4148fd5a
<|MERGE_RESOLUTION|>--- conflicted
+++ resolved
@@ -61,22 +61,6 @@
 			Converter.cpp
 			Converter.h
 		)
-<<<<<<< HEAD
-
-		if (WITH_LUA52)
-			list(APPEND INCLUDES ${LUA52_INCLUDE_DIR})
-			list(APPEND LIBRARIES ${LUA52_LIBRARIES})
-			set(LUA_SUPPORT "enabled (Lua 5.2)" PARENT_SCOPE)
-		elseif (WITH_LUAJIT)
-			list(APPEND INCLUDES ${LUAJIT_INCLUDE_DIR})
-			list(APPEND LIBRARIES ${LUAJIT_LIBRARIES})
-			set(LUA_SUPPORT "enabled (LuaJIT)" PARENT_SCOPE)
-		endif ()
-	else ()
-		set(WITH_LUA52 OFF CACHE INTERNAL "" FORCE)
-		set(WITH_LUAJIT OFF CACHE INTERNAL "" FORCE)
-=======
->>>>>>> 4148fd5a
 	endif ()
 endif ()
 
@@ -149,42 +133,24 @@
 	set_target_properties(irccd PROPERTIES LINK_FLAGS "-pthread")
 endif ()
 
-<<<<<<< HEAD
-if (APPLE)
-	list(APPEND LIBRARIES resolv)
-endif ()
-
-set_target_properties(irccd PROPERTIES COMPILE_FLAGS "${FLAGS}")
-target_link_libraries(irccd common ${LIBRARIES})
-
-install(TARGETS irccd RUNTIME DESTINATION bin)
-
-=======
->>>>>>> 4148fd5a
 install(
 	FILES "${CMAKE_SOURCE_DIR}/doc/examples/irccd.conf"
 	DESTINATION "${ETCDIR}"
 	RENAME "irccd.conf.sample"
-<<<<<<< HEAD
 )
 
+
 if (WIN32)
-    if (CMAKE_SIZEOF_VOID_P MATCHES "8")
-        set(WINARCH x64)
-    else ()
-        set(WINARCH x32)
-    endif ()
+	if (CMAKE_SIZEOF_VOID_P MATCHES "8")
+		set(WINARCH x64)
+	else ()
+		set(WINARCH x32)
+	endif ()
 
-    install(
-        FILES
-            ${CMAKE_SOURCE_DIR}/win32/${WINARCH}/lua.dll
-            ${CMAKE_SOURCE_DIR}/win32/${WINARCH}/libeay32.dll
-            ${CMAKE_SOURCE_DIR}/win32/${WINARCH}/ssleay32.dll
-        DESTINATION bin
-    )
-endif ()
-
-# vim: set syntax=cmake:
-=======
-)
->>>>>>> 4148fd5a
+	install(
+		FILES
+			${CMAKE_SOURCE_DIR}/win32/${WINARCH}/libeay32.dll
+			${CMAKE_SOURCE_DIR}/win32/${WINARCH}/ssleay32.dll
+		DESTINATION bin
+	)
+endif ()