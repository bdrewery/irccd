#
# CMakeLists.txt -- CMake build system for irccd
#
# Copyright (c) 2011, 2012, 2013 David Demelier <markand@malikania.fr>
#
# Permission to use, copy, modify, and/or distribute this software for any
# purpose with or without fee is hereby granted, provided that the above
# copyright notice and this permission notice appear in all copies.
#
# THE SOFTWARE IS PROVIDED "AS IS" AND THE AUTHOR DISCLAIMS ALL WARRANTIES
# WITH REGARD TO THIS SOFTWARE INCLUDING ALL IMPLIED WARRANTIES OF
# MERCHANTABILITY AND FITNESS. IN NO EVENT SHALL THE AUTHOR BE LIABLE FOR
# ANY SPECIAL, DIRECT, INDIRECT, OR CONSEQUENTIAL DAMAGES OR ANY DAMAGES
# WHATSOEVER RESULTING FROM LOSS OF USE, DATA OR PROFITS, WHETHER IN AN
# ACTION OF CONTRACT, NEGLIGENCE OR OTHER TORTIOUS ACTION, ARISING OUT OF
# OR IN CONNECTION WITH THE USE OR PERFORMANCE OF THIS SOFTWARE.
#

# Project
project(irccd)

# Optional Lua support
option(WITH_LUA "Build with Lua plugin support" On)

# Use bundled libircclient or not
option(WITH_BUNDLE_IRCCLIENT "Build with bundled libircclient" On)

set(SOURCES
	Server.cpp
	Server.h
	Irccd.cpp
	Irccd.h
	main.cpp
)

set(LUA_SUPPORT "disabled" PARENT_SCOPE)

if (WITH_LUA)
	find_package(Lua52)

	if (LUA52_FOUND)
		add_subdirectory(plugins)

		# Optional Lua sources
		list(
			APPEND
			SOURCES
			Lua/LuaIrccd.cpp
			Lua/LuaIrccd.h
			Lua/LuaLogger.cpp
			Lua/LuaLogger.h
			Lua/LuaParser.cpp
			Lua/LuaParser.h
			Lua/LuaPipe.cpp
			Lua/LuaPipe.h
			Lua/LuaPlugin.cpp
			Lua/LuaPlugin.h
			Lua/LuaServer.cpp
			Lua/LuaServer.h
			Lua/LuaSocket.cpp
			Lua/LuaSocket.h
<<<<<<< HEAD
=======
			Lua/LuaThread.cpp
			Lua/LuaThread.h
>>>>>>> 3bd3fe8e
			Lua/LuaUtil.cpp
			Lua/LuaUtil.h
			DefCall.cpp
			DefCall.h
			Luae.cpp
			Luae.h
			Pipe.cpp
			Pipe.h
			Plugin.cpp
			Plugin.h
			Test.cpp
			Test.h
		)

		# Optional Lua includes
		list(
			APPEND
			INCLUDES
			${LUA_INCLUDE_DIR}
			${CMAKE_CURRENT_SOURCE_DIR}
		)

		# Optional Lua libraries
		list(
			APPEND
			LIBRARIES
			${LUA_LIBRARIES}
		)

		set(LUA_SUPPORT "enabled" PARENT_SCOPE)
		set(USE_LUA 1 PARENT_SCOPE)		# for config.h
	endif ()

endif ()

if (WITH_BUNDLE_IRCCLIENT)
	#
	# Compile libircclient as internal
	#
	add_subdirectory(
		"${CMAKE_SOURCE_DIR}/extern/libircclient"
		"${CMAKE_BINARY_DIR}/libircclient"
	)

	list(
		APPEND
		INCLUDES
		"${CMAKE_SOURCE_DIR}/extern/libircclient/include"
	)

	list(
		APPEND
		LIBRARIES
		ircclient
	)
else ()
	find_package(Libircclient REQUIRED)

	list(APPEND INCLUDES ${LIBIRCCLIENT_INCLUDE_DIR})
	list(APPEND LIBRARIES ${LIBIRCCLIENT_LIBRARIES})
endif ()

include_directories(
	${INCLUDES}
)

add_executable(irccd ${SOURCES})

if (UNIX)
	list(APPEND LIBRARIES "pthread")
endif ()

target_link_libraries(
	irccd
	common
	${LIBRARIES}
)

install(TARGETS irccd RUNTIME DESTINATION bin)

install(
	FILES "${CMAKE_SOURCE_DIR}/doc/examples/irccd.conf"
	DESTINATION "${ETCDIR}"
	RENAME "irccd.conf.sample"
)

# vim: set syntax=cmake:<|MERGE_RESOLUTION|>--- conflicted
+++ resolved
@@ -59,11 +59,8 @@
 			Lua/LuaServer.h
 			Lua/LuaSocket.cpp
 			Lua/LuaSocket.h
-<<<<<<< HEAD
-=======
 			Lua/LuaThread.cpp
 			Lua/LuaThread.h
->>>>>>> 3bd3fe8e
 			Lua/LuaUtil.cpp
 			Lua/LuaUtil.h
 			DefCall.cpp
