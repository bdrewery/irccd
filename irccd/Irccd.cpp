/*
 * Irccd.cpp -- main irccd class
 *
 * Copyright (c) 2013, 2014 David Demelier <markand@malikania.fr>
 *
 * Permission to use, copy, modify, and/or distribute this software for any
 * purpose with or without fee is hereby granted, provided that the above
 * copyright notice and this permission notice appear in all copies.
 *
 * THE SOFTWARE IS PROVIDED "AS IS" AND THE AUTHOR DISCLAIMS ALL WARRANTIES
 * WITH REGARD TO THIS SOFTWARE INCLUDING ALL IMPLIED WARRANTIES OF
 * MERCHANTABILITY AND FITNESS. IN NO EVENT SHALL THE AUTHOR BE LIABLE FOR
 * ANY SPECIAL, DIRECT, INDIRECT, OR CONSEQUENTIAL DAMAGES OR ANY DAMAGES
 * WHATSOEVER RESULTING FROM LOSS OF USE, DATA OR PROFITS, WHETHER IN AN
 * ACTION OF CONTRACT, NEGLIGENCE OR OTHER TORTIOUS ACTION, ARISING OUT OF
 * OR IN CONNECTION WITH THE USE OR PERFORMANCE OF THIS SOFTWARE.
 */

#include <algorithm>
#include <cstddef>
#include <cstring>
#include <functional>
#include <map>
#include <iostream>
#include <sstream>
#include <stdexcept>
#include <unordered_map>

#include <Logger.h>
#include <Parser.h>
#include <Socket.h>
#include <SocketAddress.h>
#include <System.h>
#include <Util.h>

#include "Irccd.h"
#include "Listener.h"

#include "server/ServerDead.h"
#include "server/ServerDisconnected.h"
#include "server/ServerRunning.h"

#if defined(WITH_LUA)
#  include "Plugin.h"
#  include "IrcEvent.h"
#endif

namespace irccd {

Irccd Irccd::m_instance;

Irccd::Irccd()
	: m_running(true)
	, m_foreground(false)
{
}

void Irccd::initialize()
{
	std::ostringstream oss;

	Socket::init();
	Logger::setVerbose(false);

#if defined(WITH_LUA)
	// Add user's path
	oss << Util::pathUser() << "plugins/";
	Plugin::addPath(oss.str());

	// Add system's path
	oss.str("");
	if (!Util::isAbsolute(MODDIR))
		oss << Util::pathBase();

	oss << MODDIR << Util::DIR_SEP;
	Plugin::addPath(oss.str());
#endif
}

bool Irccd::isOverriden(char c)
{
	return m_overriden.find(c) != m_overriden.end();
}

/*
 * Order is:
 * 1. Option -c passed to the command line
 * 2. User defined, usually ~/.config/irccd/irccd.conf
 * 3. Default cmake configured path, usually /usr/local/etc/irccd.conf
 */
void Irccd::openConfig()
{
	Parser config;

	// Open requested file by command line or default
	try {
		if (!isOverriden(Options::Config)) {
			try {
				m_configPath = Util::findConfiguration("irccd.conf");
				config = Parser(m_configPath);
			} catch (Util::ErrorException ex) {
				Logger::fatal(1, "irccd: %s", ex.what());
			}
		} else
			config = Parser(m_configPath);
	} catch (std::runtime_error ex) {
		Logger::fatal(1, "irccd: could not open %s, exiting", m_configPath.c_str());
	}

	Logger::log("irccd: using configuration %s", m_configPath.c_str());

#if !defined(_WIN32)
	if (!m_foreground) {
		Logger::log("irccd: forking to background...");
		(void)daemon(0, 0);
	}
#endif

	/*
	 * Order is important, load everything we can before plugins so that
	 * they can use identities, configuration and such, but servers
	 * requires plugin to be loaded.
	 */
	readGeneral(config);
	readIdentities(config);
	readListeners(config);
	readPlugins(config);

#if defined(WITH_LUA)
	/* Now, we load plugins specified by command line */
	for (auto s : m_wantedPlugins) {
		try {
			Plugin::load(s);
		} catch (std::runtime_error error) {
			Logger::warn("irccd: %s", error.what());
		}
	}
#endif

	readServers(config);
}

void Irccd::readGeneral(const Parser &config)
{
	if (config.hasSection("general")) {
		Section general = config.getSection("general");

#if defined(WITH_LUA)
		// Extract parameters that are needed for the next
		if (general.hasOption("plugin-path"))
			Plugin::addPath(general.getOption<std::string>("plugin-path"));
#endif

#if !defined(_WIN32)
		if (general.hasOption("syslog"))
			Logger::setSyslog(general.getOption<bool>("syslog"));
		if (general.hasOption("foreground") && !isOverriden(Options::Foreground))
			m_foreground = general.getOption<bool>("foreground");
		if (general.hasOption("verbose") && !isOverriden(Options::Verbose))
			Logger::setVerbose(general.getOption<bool>("verbose"));
#endif
	}
}

void Irccd::readPlugins(const Parser &config)
{
	// New way of loading plugins
	if (config.hasSection("plugins")) {
#if defined(WITH_LUA)
		Section section = config.getSection("plugins");

		for (auto opt : section) {
			try {
				if (opt.second.length() == 0)
					Plugin::load(opt.first);
				else
					Plugin::load(opt.second, true);
			} catch (std::runtime_error error) {
				Logger::warn("irccd: %s", error.what());
			}
		}
#else
		Logger::warn("irccd: ignoring plugins, Lua support is disabled");
#endif
	}
}

void Irccd::readIdentities(const Parser &config)
{
	config.findSections("identity", [&] (const Section &s) {
		Server::Identity identity;

		try {
			identity.name = s.requireOption<std::string>("name");

			if (s.hasOption("nickname"))
				identity.nickname = s.getOption<std::string>("nickname");
			if (s.hasOption("username"))
				identity.username = s.getOption<std::string>("username");
			if (s.hasOption("realname"))
				identity.realname = s.getOption<std::string>("realname");
			if (s.hasOption("ctcp-version"))
				identity.ctcpVersion = s.getOption<std::string>("ctcp-version");

			Logger::log("identity: found identity %s (%s, %s, \"%s\")",
			    identity.name.c_str(),
			    identity.nickname.c_str(), identity.username.c_str(),
			    identity.realname.c_str());

			m_identities.push_back(identity);
		} catch (std::out_of_range ex) {
<<<<<<< HEAD
			Logger::log("identity: missing parameter %s", ex.what());
=======
			Logger::log("identity: parameter %s", ex.what());
>>>>>>> bc00ec18
		}
	});
}

void Irccd::readListeners(const Parser &config)
{
	config.findSections("listener", [&] (const Section &s) {
		try {
			std::string type;
			std::string proto = "tcp";

			type = s.requireOption<std::string>("type");

			// Protocol is TCP by default
			if (s.hasOption("protocol"))
				proto = s.getOption<std::string>("protocol");
	
			if (proto != "tcp" && proto != "udp") {
				Logger::warn("listener: protocol not valid, must be tcp or udp");
				return;
			}

			if (type == "internet")
				extractInternet(s, proto == "tcp" ? SOCK_STREAM : SOCK_DGRAM);
			else if (type == "unix") {
#if !defined(_WIN32)
				extractUnix(s, proto == "tcp" ? SOCK_STREAM : SOCK_DGRAM);
#else
				Logger::warn("listener: unix sockets are not supported on Windows");
#endif
			} else
				Logger::warn("listener: unknown listener type `%s'", type.c_str());
		} catch (std::out_of_range ex) {
<<<<<<< HEAD
			Logger::warn("listener: missing parameter %s", ex.what());
=======
			Logger::warn("listener: parameter %s", ex.what());
>>>>>>> bc00ec18
		}
	});
}

void Irccd::extractInternet(const Section &s, int type)
{
	std::vector<std::string> protocols;
	std::string address, family;
	int port;
	bool ipv4 = false, ipv6 = false;

	address = s.getOption<std::string>("address");
	family = s.getOption<std::string>("family");
	port = s.getOption<int>("port");

	// extract list of family
	protocols = Util::split(family, " \t");

	for (auto p : protocols) {
		if (p == "ipv4")
			ipv4 = true;
		else if (p == "ipv6")
			ipv6 = true;
		else {
			Logger::warn("listener: parameter family is one of them: ipv4, ipv6");
			Logger::warn("listener: defaulting to ipv4");
	
			ipv4 = true;
			ipv6 = false;
		}
	}

	try {
		int reuse = 1;

		Socket inet((ipv6) ? AF_INET6 : AF_INET, type, 0);

		inet.set(SOL_SOCKET, SO_REUSEADDR, &reuse, sizeof (reuse));
		if (ipv6) {
			int mode = !ipv4;
			inet.set(IPPROTO_IPV6, IPV6_V6ONLY, &mode, sizeof (mode));
		}

		inet.bind(BindAddressIP(address, port, (ipv6) ? AF_INET6 : AF_INET));

		if (type == SOCK_STREAM)
			inet.listen(64);

		Listener::add(inet);
		Logger::log("listener: listening for clients on port %d...", port);
	} catch (SocketError ex) {
		Logger::warn("listener: internet socket error: %s", ex.what());
	}
}

#if !defined(_WIN32)
void Irccd::extractUnix(const Section &s, int type)
{
	std::string path;

	path = s.requireOption<std::string>("path");

	// First remove the dust
	if (Util::exist(path) && remove(path.c_str()) < 0) {
		Logger::warn("listener: error removing %s: %s", path.c_str(), strerror(errno));
	} else {
		try {
			Socket unix(AF_UNIX, type, 0);

			unix.bind(AddressUnix(path, true));

			if (type == SOCK_STREAM)
				unix.listen(64);

			Listener::add(unix);
			Logger::log("listener: listening for clients on %s...", path.c_str());
		} catch (SocketError ex) {
			Logger::warn("listener: unix socket error: %s", ex.what());
		}
	}
}
#endif

void Irccd::readServers(const Parser &config)
{
	config.findSections("server", [&] (const Section &s) {
		try {
			Server::Info info;
			Server::Options options;
			Server::Identity identity;
			Server::RetryInfo reco;

			// Server information
			info.name = s.requireOption<std::string>("name");
			info.host = s.requireOption<std::string>("host");
			info.port = s.requireOption<int>("port");
			if (s.hasOption("ssl"))
				info.ssl = s.getOption<bool>("ssl");
			if (s.hasOption("ssl-verify"))
				info.sslVerify = s.getOption<bool>("ssl-verify");
			if (s.hasOption("password"))
				info.password = s.getOption<std::string>("password");

			// Identity
			if (s.hasOption("identity"))
				identity = findIdentity(s.getOption<std::string>("identity"));

			// Some options
			if (s.hasOption("command-char"))
				options.commandChar = s.getOption<std::string>("command-char");
			if (s.hasOption("join-invite"))
				options.joinInvite = s.getOption<bool>("join-invite");

			// Reconnection settings
			if (s.hasOption("reconnect"))
				reco.enabled = s.getOption<bool>("reconnect");
			if (s.hasOption("reconnect-tries"))
				reco.maxretries = s.getOption<int>("reconnect-tries");
			if (s.hasOption("reconnect-timeout"))
				reco.timeout = s.getOption<int>("reconnect-timeout");

			Server::Ptr server = std::make_shared<Server>(info, identity, options, reco);

			// Extract channels to auto join
			extractChannels(s, server);
			if (Server::has(info.name))
				Logger::warn("server %s: duplicated server", info.name.c_str());
			else
				Server::add(server);
		} catch (std::out_of_range ex) {
<<<<<<< HEAD
			Logger::warn("server: missing parameter %s", ex.what());
=======
			Logger::warn("server: parameter %s", ex.what());
>>>>>>> bc00ec18
		}
	});
}

void Irccd::extractChannels(const Section &section, Server::Ptr server)
{
	std::vector<std::string> channels;
	std::string list, name, password;

	if (section.hasOption("channels")) {
		list = section.getOption<std::string>("channels");
		channels = Util::split(list, " \t");

		for (const std::string &s : channels)
			server->addChannel(Server::toChannel(s));
	}
}

Irccd::~Irccd()
{
	Socket::finish();
}

Irccd &Irccd::getInstance()
{
	return m_instance;
}

void Irccd::override(char c)
{
	m_overriden[c] = true;
}

void Irccd::setConfigPath(const std::string &path)
{
	m_configPath = path;
}

void Irccd::setForeground(bool mode)
{
	m_foreground = mode;
}

void Irccd::deferPlugin(const std::string &name)
{
#if defined(WITH_LUA)
	m_wantedPlugins.push_back(name);
#else
	(void)name;
#endif
}

const Server::Identity &Irccd::findIdentity(const std::string &name)
{
	/*
	 * When name is length 0 that mean user hasn't defined an identity
	 * because it's optional, we don't write an empty message error.
	 */

	if (name.length() == 0)
		return m_defaultIdentity;

	for (const Server::Identity &i : m_identities)
		if (i.name == name)
			return i;

	Logger::warn("identity: %s not found", name.c_str());

	return m_defaultIdentity;
}

int Irccd::run()
{
#if defined(WITH_LUA)
	// Start the IrcEvent thread
	IrcEvent::start();
#endif

	openConfig();

	while (m_running) {
		/*
		 * If no listeners is enabled, we must wait a bit to avoid
		 * CPU usage exhaustion.
		 */
		if (Listener::count() == 0)
			System::sleep(1);
		else
			Listener::process();

		Server::flush();
	}

	stop();

	return 0;
}

bool Irccd::isRunning() const
{
	return m_running;
}

void Irccd::shutdown()
{
	m_running = false;
}

void Irccd::stop()
{
	Server::forAll([] (Server::Ptr s) {
		s->stop();
	});

	Listener::close();
	Server::flush();

#if defined(WITH_LUA)
	IrcEvent::stop();
#endif
}

} // !irccd<|MERGE_RESOLUTION|>--- conflicted
+++ resolved
@@ -209,11 +209,7 @@
 
 			m_identities.push_back(identity);
 		} catch (std::out_of_range ex) {
-<<<<<<< HEAD
-			Logger::log("identity: missing parameter %s", ex.what());
-=======
 			Logger::log("identity: parameter %s", ex.what());
->>>>>>> bc00ec18
 		}
 	});
 }
@@ -247,11 +243,7 @@
 			} else
 				Logger::warn("listener: unknown listener type `%s'", type.c_str());
 		} catch (std::out_of_range ex) {
-<<<<<<< HEAD
-			Logger::warn("listener: missing parameter %s", ex.what());
-=======
 			Logger::warn("listener: parameter %s", ex.what());
->>>>>>> bc00ec18
 		}
 	});
 }
@@ -382,11 +374,7 @@
 			else
 				Server::add(server);
 		} catch (std::out_of_range ex) {
-<<<<<<< HEAD
-			Logger::warn("server: missing parameter %s", ex.what());
-=======
 			Logger::warn("server: parameter %s", ex.what());
->>>>>>> bc00ec18
 		}
 	});
 }
