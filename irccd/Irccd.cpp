--- conflicted
+++ resolved
@@ -44,21 +44,12 @@
 namespace
 {
 
-<<<<<<< HEAD
-/*
- * This is the function used for socket handler message from clients.
- */
-typedef std::function<void(const std::vector<std::string> &params)> SocketFunction;
-
-/*
-=======
 using SocketFunction = std::function<void(const std::vector<std::string> &params)>;
 
 /**
  * @struct ClientHandler
  * @brief Irccdctl function
  *
->>>>>>> 3bd3fe8e
  * This describe a function to be called. It requires a number of arguments,
  * how many to split and a function to call.
  */
@@ -92,11 +83,7 @@
 
 void handleJoin(const std::vector<std::string> &params)
 {
-<<<<<<< HEAD
-	std::string password = "";
-=======
 	std::string password;
->>>>>>> 3bd3fe8e
 	if (params.size() == 3)
 		password = params[2];
 
@@ -105,11 +92,7 @@
 
 void handleKick(const std::vector<std::string> &params)
 {
-<<<<<<< HEAD
-	std::string reason = "";
-=======
 	std::string reason;
->>>>>>> 3bd3fe8e
 	if (params.size() == 4)
 		reason = params[3];
 
@@ -160,52 +143,6 @@
 {
 	Irccd::getInstance()->findServer(params[0])->topic(params[1], params[2]);
 }
-<<<<<<< HEAD
-
-void handleUnload(const std::vector<std::string> &params)
-{
-	Irccd::getInstance()->unloadPlugin(params[0]);
-}
-
-void handleUserMode(const std::vector<std::string> &params)
-{
-	Irccd::getInstance()->findServer(params[0])->umode(params[1]);
-}
-
-std::map<std::string, ClientHandler> createHandlers()
-{
-	std::map<std::string, ClientHandler> handlers;
-
-	handlers["CNOTICE"]	= ClientHandler(3, 3, handleChannelNotice);
-	handlers["INVITE"]	= ClientHandler(3, 3, handleInvite);
-	handlers["JOIN"]	= ClientHandler(2, 3, handleJoin);
-	handlers["KICK"]	= ClientHandler(3, 4, handleKick);
-	handlers["LOAD"]	= ClientHandler(1, 1, handleLoad);
-	handlers["ME"]		= ClientHandler(3, 3, handleMe);
-	handlers["MSG"]		= ClientHandler(3, 3, handleMessage);
-	handlers["MODE"]	= ClientHandler(3, 3, handleMode);
-	handlers["NICK"]	= ClientHandler(2, 2, handleNick);
-	handlers["NOTICE"]	= ClientHandler(3, 3, handleNotice);
-	handlers["PART"]	= ClientHandler(2, 2, handlePart);
-	handlers["RELOAD"]	= ClientHandler(1, 1, handleReload);
-	handlers["TOPIC"]	= ClientHandler(3, 3, handleTopic);
-	handlers["UMODE"]	= ClientHandler(2, 2, handleUserMode);
-	handlers["UNLOAD"]	= ClientHandler(1, 1, handleUnload);
-
-	return handlers;
-}
-
-std::map<std::string, ClientHandler> handlers = createHandlers();
-
-}
-
-/* }}} */
-
-/* --------------------------------------------------------
- * Message helper
- * -------------------------------------------------------- */
-
-=======
 
 void handleUnload(const std::vector<std::string> &params)
 {
@@ -243,7 +180,6 @@
  * Message helper
  * -------------------------------------------------------- */
 
->>>>>>> 3bd3fe8e
 Message::Message()
 {
 }
@@ -505,23 +441,9 @@
 	}
 	else
 		config = Parser(m_configPath);
-<<<<<<< HEAD
 
 	if (!config.open())
 		Logger::fatal(1, "irccd: could not open %s, exiting", m_configPath.c_str());
-
-#if !defined(_WIN32)
-	if (!m_foreground)
-	{
-		Logger::log("irccd: forking to background...");
-		daemon(0, 0);
-	}
-#endif
-=======
-
-	if (!config.open())
-		Logger::fatal(1, "irccd: could not open %s, exiting", m_configPath.c_str());
->>>>>>> 3bd3fe8e
 
 	Logger::log("irccd: using configuration %s", m_configPath.c_str());
 
@@ -545,24 +467,18 @@
 		m_foreground = general.getOption<bool>("foreground");
 #endif
 
-<<<<<<< HEAD
+#if !defined(_WIN32)
+	if (!m_foreground)
+	{
+		Logger::log("irccd: forking to background...");
+		daemon(0, 0);
+	}
+#endif
+
+
 	if (general.hasOption("verbose") && !isOverriden(Options::Verbose))
 		Logger::setVerbose(general.getOption<bool>("verbose"));
 
-=======
-#if !defined(_WIN32)
-	if (!m_foreground)
-	{
-		Logger::log("irccd: forking to background...");
-		daemon(0, 0);
-	}
-#endif
-
-
-	if (general.hasOption("verbose") && !isOverriden(Options::Verbose))
-		Logger::setVerbose(general.getOption<bool>("verbose"));
-
->>>>>>> 3bd3fe8e
 	// Modules should be opened first.
 	openPlugins();
 
@@ -616,10 +532,6 @@
 		
 		m_pluginLock.lock();
 		Plugin *p = new Plugin(name);
-<<<<<<< HEAD
-		m_plugins.push_back(std::shared_ptr<Plugin>(p));		// don't remove that
-=======
->>>>>>> 3bd3fe8e
 
 		m_pluginMap[p->getState()] = std::shared_ptr<Plugin>(p);
 		m_pluginLock.unlock();
@@ -642,22 +554,6 @@
 void Irccd::unloadPlugin(const std::string &name)
 {
 #if defined(WITH_LUA)
-<<<<<<< HEAD
-	std::vector<std::shared_ptr<Plugin>>::iterator i;	
-
-	m_pluginLock.lock();
-	i = std::find_if(m_plugins.begin(), m_plugins.end(), [&] (std::shared_ptr<Plugin> &p) -> bool {
-		return p->getName() == name;
-	});
-
-	if (i == m_plugins.end())
-		Logger::warn("irccd: there is no module %s loaded", name.c_str());
-	else
-	{
-		try
-		{
-			(*i)->onUnload();
-=======
 	m_pluginLock.lock();
 
 	try {
@@ -666,7 +562,6 @@
 		try
 		{
 			i->onUnload();
->>>>>>> 3bd3fe8e
 		}
 		catch (Plugin::ErrorException ex)
 		{
@@ -674,13 +569,9 @@
 			    name.c_str(), ex.what());
 		}
 
-<<<<<<< HEAD
-		m_plugins.erase(i);
-=======
 		m_pluginMap.erase(i->getState());
 	} catch (std::out_of_range) {
 		Logger::warn("irccd: there is no plugin %s loaded", name.c_str());
->>>>>>> 3bd3fe8e
 	}
 
 	m_pluginLock.unlock();
@@ -957,11 +848,7 @@
 		list = section.getOption<std::string>("channels");
 		channels = Util::split(list, " \t");
 
-<<<<<<< HEAD
-		for (std::string s : channels)
-=======
 		for (const std::string &s : channels)
->>>>>>> 3bd3fe8e
 		{
 			// detect an optional channel password
 			colon = s.find_first_of(':');
@@ -1026,36 +913,19 @@
 
 std::shared_ptr<Plugin> Irccd::findPlugin(lua_State *state)
 {
-<<<<<<< HEAD
-	for (std::shared_ptr<Plugin> p : m_plugins)
-		if (p->getState().get() == state)
-			return p;
-
-	// This one should not happen
-	throw std::out_of_range("plugin not found");
-=======
 	auto p = m_pluginMap.find(state);
 
 	if (p == m_pluginMap.end())
 		throw std::out_of_range("plugin not found");
 
 	return (*p).second;
->>>>>>> 3bd3fe8e
 }
 
 std::shared_ptr<Plugin> Irccd::findPlugin(const std::string &name)
 {
-<<<<<<< HEAD
+	using type = std::pair<lua_State *, std::shared_ptr<Plugin>>;
+
 	std::ostringstream oss;
-
-	for (std::shared_ptr<Plugin> p : m_plugins)
-		if (p->getName() == name)
-			return p;
-=======
-	using type = std::pair<lua_State *, std::shared_ptr<Plugin>>;
-
-	std::ostringstream oss;
->>>>>>> 3bd3fe8e
 
 	auto i = std::find_if(m_pluginMap.begin(), m_pluginMap.end(),
 	    [&] (type p) -> bool {
@@ -1063,14 +933,6 @@
 	    }
 	);
 
-<<<<<<< HEAD
-	throw std::out_of_range(oss.str());
-}
-
-PluginList &Irccd::getPlugins()
-{
-	return m_plugins;
-=======
 	if (i == m_pluginMap.end()) {
 		oss << "plugin " << name << " not found";
 
@@ -1078,7 +940,6 @@
 	}
 
 	return (*i).second;
->>>>>>> 3bd3fe8e
 }
 
 std::mutex &Irccd::getPluginLock()
@@ -1240,20 +1101,6 @@
 		Logger::warn("plugin %s: %s", ex.which().c_str(), ex.what());
 	}
 
-<<<<<<< HEAD
-	/**
-	 * And this is the block of normal events.
-	 */
-	for (std::shared_ptr<Plugin> p : m_plugins)
-	{
-		try
-		{
-			callPlugin(p, ev);
-		}
-		catch (Plugin::ErrorException ex)
-		{
-			Logger::warn("plugin %s: %s", p->getName().c_str(), ex.what());
-=======
 	for (auto p : m_pluginMap)
 	{
 		/*
@@ -1271,7 +1118,6 @@
 		{
 			Logger::warn("plugin %s: %s",
 			    p.second->getName().c_str(), ex.what());
->>>>>>> 3bd3fe8e
 		}
 	}
 #endif
