--- conflicted
+++ resolved
@@ -92,30 +92,13 @@
 	server->resetRetries();
 }
 
-<<<<<<< HEAD
-static void handleCtcpRequest(irc_session_t *s,
-=======
 static void handleCtcpAction(irc_session_t *s,
->>>>>>> 3bd3fe8e
 			      const char *,
 			      const char *orig,
 			      const char **params,
 			      unsigned int)
 {
 	std::shared_ptr<Server> server = Server::toServer(s);
-<<<<<<< HEAD
-	std::string target = orig;
-	std::ostringstream oss;
-
-	if (params[0] != nullptr && strcmp(params[0], "VERSION") == 0)
-	{
-		oss << "VERSION ";
-		oss << server->getIdentity().m_ctcpVersion;
-
-		if (server->getIdentity().m_ctcpReply)
-			irc_cmd_ctcp_reply(s, orig, oss.str().c_str());
-	}
-=======
 	IrcEventParams evparams;
 
 	evparams.push_back(orig);
@@ -125,7 +108,6 @@
 	Irccd::getInstance()->handleIrcEvent(
 	    IrcEvent(IrcEventType::Me, evparams, server)
 	);
->>>>>>> 3bd3fe8e
 }
 
 static void handleInvite(irc_session_t *s,
