--- conflicted
+++ resolved
@@ -65,15 +65,9 @@
 	return identity.nickname == tmp;
 }
 
-<<<<<<< HEAD
-inline std::string strify(const char *str)
-{
-	return (str == nullptr) ? "" : str;
-=======
 inline std::string strify(const char *t)
 {
 	return t == nullptr ? std::string("") : t;
->>>>>>> 4148fd5a
 }
 
 void handleChannel(irc_session_t *session,
@@ -82,13 +76,6 @@
 		   const char **params,
 		   unsigned int)
 {
-<<<<<<< HEAD
-	auto s = Server::toServer(session);
-
-	handlePlugin(
-	    IrcEventMessage(s, strify(params[0]), strify(orig), strify(params[1]))
-	);
-=======
 #if defined(WITH_LUA)
 	EventQueue::instance().add<Message>(IrcSession::toServer(session),
 	    strify(params[0]), strify(orig), strify(params[1]));
@@ -97,7 +84,6 @@
 	(void)orig;
 	(void)params;
 #endif
->>>>>>> 4148fd5a
 }
 
 void handleChannelNotice(irc_session_t *session,
@@ -106,13 +92,6 @@
 			 const char **params,
 			 unsigned int)
 {
-<<<<<<< HEAD
-	auto s = Server::toServer(session);
-
-	handlePlugin(
-	    IrcEventChannelNotice(s, strify(params[0]), strify(orig), strify(params[1]))
-	);
-=======
 #if defined(WITH_LUA)
 	EventQueue::instance().add<ChannelNotice>(IrcSession::toServer(session),
 	    strify(orig), strify(params[0]), strify(params[1]));
@@ -121,7 +100,6 @@
 	(void)orig;
 	(void)params;
 #endif
->>>>>>> 4148fd5a
 }
 
 void handleConnect(irc_session_t *session,
@@ -157,13 +135,6 @@
 		      const char **params,
 		      unsigned int)
 {
-<<<<<<< HEAD
-	auto s = Server::toServer(session);
-
-	handlePlugin(
-	    IrcEventMe(s, strify(params[0]), strify(orig), strify(params[1]))
-	);
-=======
 #if defined(WITH_LUA)
 	EventQueue::instance().add<Me>(IrcSession::toServer(session),
 	    strify(params[0]), strify(orig), strify(params[1]));
@@ -172,7 +143,6 @@
 	(void)orig;
 	(void)params;
 #endif
->>>>>>> 4148fd5a
 }
 
 void handleInvite(irc_session_t *session,
@@ -184,14 +154,6 @@
 	auto s = IrcSession::toServer(session);
 
 	// if join-invite is set to true join it
-<<<<<<< HEAD
-	if (s->getOptions().joinInvite)
-		s->join(strify(params[0]), "");
-
-	handlePlugin(
-	    IrcEventInvite(s, strify(orig), strify(params[0]))
-	);
-=======
 	if (s->options() & Server::OptionJoinInvite)
 		s->join(strify(params[1]), "");
 
@@ -200,7 +162,6 @@
 #else
 	(void)orig;
 #endif
->>>>>>> 4148fd5a
 }
 
 void handleJoin(irc_session_t *session,
@@ -209,13 +170,6 @@
 		const char **params,
 		unsigned int)
 {
-<<<<<<< HEAD
-	auto s = Server::toServer(session);
-
-	handlePlugin(
-	    IrcEventJoin(s, strify(orig), strify(params[0]))
-	);
-=======
 #if defined(WITH_LUA)
 	EventQueue::instance().add<Join>(IrcSession::toServer(session),
 	    strify(params[0]), strify(orig));
@@ -224,7 +178,6 @@
 	(void)orig;
 	(void)params;
 #endif
->>>>>>> 4148fd5a
 }
 
 void handleKick(irc_session_t *session,
@@ -236,14 +189,6 @@
 	auto s = IrcSession::toServer(session);
 
 	// If I was kicked, I need to remove the channel list
-<<<<<<< HEAD
-	if (isMe(s, strify(params[1])))
-		s->removeChannel(strify(params[0]));
-
-	handlePlugin(
-	    IrcEventKick(s, strify(orig), strify(params[0]), strify(params[1]), strify(params[2]))
-	);
-=======
 	if (isMe(s, params[1])) {
 		s->removeChannel(params[0]);
 
@@ -257,7 +202,6 @@
 #else
 	(void)orig;
 #endif
->>>>>>> 4148fd5a
 }
 
 void handleMode(irc_session_t *session,
@@ -266,13 +210,6 @@
 		const char **params,
 		unsigned int)
 {
-<<<<<<< HEAD
-	auto s = Server::toServer(session);
-
-	handlePlugin(
-	    IrcEventChannelMode(s, strify(orig), strify(params[0]), strify(params[1]), strify(params[2]))
-	);
-=======
 #if defined(WITH_LUA)
 	EventQueue::instance().add<Mode>(IrcSession::toServer(session),
 	    strify(params[0]), strify(orig), strify(params[1]), strify(params[2]));
@@ -281,7 +218,6 @@
 	(void)orig;
 	(void)params;
 #endif
->>>>>>> 4148fd5a
 }
 
 void handleNick(irc_session_t *session,
@@ -290,30 +226,18 @@
 		const char **params,
 		unsigned int)
 {
-<<<<<<< HEAD
-	auto s = Server::toServer(session);
-	auto &id = s->getIdentity();
-	auto nick = strify(orig);
-=======
 	auto s = IrcSession::toServer(session);
 	auto &id = s->identity();
 	auto nick = std::string(orig);
->>>>>>> 4148fd5a
 
 	if (isMe(s, nick))
 		id.nickname = nick;
 
-<<<<<<< HEAD
-	handlePlugin(
-	    IrcEventNick(s, strify(orig), strify(params[0]))
-	);
-=======
 #if defined(WITH_LUA)
 	EventQueue::instance().add<Nick>(s, strify(orig), strify(params[0]));
 #else
 	(void)params;
 #endif
->>>>>>> 4148fd5a
 }
 
 void handleNotice(irc_session_t *session,
@@ -322,13 +246,6 @@
 		  const char **params,
 		  unsigned int)
 {
-<<<<<<< HEAD
-	auto s = Server::toServer(session);
-
-	handlePlugin(
-	    IrcEventNotice(s, strify(orig), strify(params[0]), strify(params[1]))
-	);
-=======
 #if defined(WITH_LUA)
 	EventQueue::instance().add<Notice>(IrcSession::toServer(session),
 	    strify(orig), strify(params[0]), strify(params[1]));
@@ -337,7 +254,6 @@
 	(void)orig;
 	(void)params;
 #endif
->>>>>>> 4148fd5a
 }
 
 void handleNumeric(irc_session_t *session,
@@ -376,28 +292,20 @@
 	if (event == LIBIRC_RFC_RPL_WHOISUSER) {
 		IrcWhois info;
 
-		info.nick = strify(params[1]);
-		info.user = strify(params[2]);
-		info.host = strify(params[3]);
-		info.realname = strify(params[5]);
+		info.nick = params[1];
+		info.user = params[2];
+		info.host = params[3];
+		info.realname = params[5];
 
 		s->whoisLists()[info.nick] = info;
 	} else if (event == LIBIRC_RFC_RPL_WHOISCHANNELS) {
-<<<<<<< HEAD
-		auto &info = s->getWhoisLists()[strify(params[1])];
-=======
 		auto &info = s->whoisLists()[params[1]];
->>>>>>> 4148fd5a
 
 		// Add all channels
 		for (unsigned int i = 2; i < c; ++i)
 			info.channels.push_back(params[i]);
 	} else if (event == LIBIRC_RFC_RPL_ENDOFWHOIS) {
-<<<<<<< HEAD
-		auto &info = s->getWhoisLists()[strify(params[1])];
-=======
 		auto &info = s->whoisLists()[params[1]];
->>>>>>> 4148fd5a
 
 		EventQueue::instance().add<Whois>(s, info);
 	}
@@ -426,19 +334,13 @@
 {
 	auto s = IrcSession::toServer(session);
 
-	if (isMe(s, strify(orig)))
-		s->removeChannel(strify(params[0]));
-
-<<<<<<< HEAD
-	handlePlugin(
-	    IrcEventPart(s, strify(orig), strify(params[0]), strify(params[1]))
-	);
-=======
+	if (isMe(s, orig))
+		s->removeChannel(params[0]);
+
 #if defined(WITH_LUA)
 	EventQueue::instance().add<Part>(s, strify(params[0]),
 	    strify(orig), strify(params[1]));
 #endif
->>>>>>> 4148fd5a
 }
 
 void handleQuery(irc_session_t *session,
@@ -447,13 +349,6 @@
 		 const char **params,
 		 unsigned int)
 {
-<<<<<<< HEAD
-	auto s = Server::toServer(session);
-
-	handlePlugin(
-	    IrcEventQuery(s, strify(orig), strify(params[1]))
-	);
-=======
 #if defined(WITH_LUA)
 	EventQueue::instance().add<Query>(IrcSession::toServer(session),
 	    strify(orig), strify(params[1]));
@@ -462,7 +357,6 @@
 	(void)orig;
 	(void)params;
 #endif
->>>>>>> 4148fd5a
 }
 
 void handleTopic(irc_session_t *session,
@@ -471,13 +365,6 @@
 		 const char **params,
 		 unsigned int)
 {
-<<<<<<< HEAD
-	auto s = Server::toServer(session);
-
-	handlePlugin(
-	    IrcEventTopic(s, strify(orig), strify(params[0]), strify(params[1]))
-	);
-=======
 #if defined(WITH_LUA)
 	EventQueue::instance().add<Topic>(IrcSession::toServer(session),
 	    strify(params[0]), strify(orig), strify(params[1]));
@@ -486,7 +373,6 @@
 	(void)orig;
 	(void)params;
 #endif
->>>>>>> 4148fd5a
 }
 
 void handleUserMode(irc_session_t *session,
@@ -495,13 +381,6 @@
 		    const char **params,
 		    unsigned int)
 {
-<<<<<<< HEAD
-	auto s = Server::toServer(session);
-
-	handlePlugin(
-	    IrcEventMode(s, strify(orig), strify(params[0]))
-	);
-=======
 #if defined(WITH_LUA)
 	EventQueue::instance().add<UserMode>(IrcSession::toServer(session),
 	    strify(orig), strify(params[0]));
@@ -510,7 +389,6 @@
 	(void)orig;
 	(void)params;
 #endif
->>>>>>> 4148fd5a
 }
 
 irc_callbacks_t createHandlers()
