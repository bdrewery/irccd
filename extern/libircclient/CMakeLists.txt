#
# CMakeLists.txt -- CMake build system for irccd
#
# Copyright (c) 2013, 2014 David Demelier <markand@malikania.fr>
#
# Permission to use, copy, modify, and/or distribute this software for any
# purpose with or without fee is hereby granted, provided that the above
# copyright notice and this permission notice appear in all copies.
#
# THE SOFTWARE IS PROVIDED "AS IS" AND THE AUTHOR DISCLAIMS ALL WARRANTIES
# WITH REGARD TO THIS SOFTWARE INCLUDING ALL IMPLIED WARRANTIES OF
# MERCHANTABILITY AND FITNESS. IN NO EVENT SHALL THE AUTHOR BE LIABLE FOR
# ANY SPECIAL, DIRECT, INDIRECT, OR CONSEQUENTIAL DAMAGES OR ANY DAMAGES
# WHATSOEVER RESULTING FROM LOSS OF USE, DATA OR PROFITS, WHETHER IN AN
# ACTION OF CONTRACT, NEGLIGENCE OR OTHER TORTIOUS ACTION, ARISING OUT OF
# OR IN CONNECTION WITH THE USE OR PERFORMANCE OF THIS SOFTWARE.
#

# Libircclient bundled
project(extern-libircclient)

set(FLAGS "ENABLE_THREADS")

# SSL is optional
<<<<<<< HEAD
if (WITH_SSL)
=======
if(WITH_SSL)
>>>>>>> bc00ec18
	find_package(OpenSSL REQUIRED)

	list(APPEND INCLUDES ${OPENSSL_INCLUDE_DIR})
	list(APPEND LIBRARIES ${OPENSSL_LIBRARIES})
	list(APPEND FLAGS "ENABLE_SSL")
<<<<<<< HEAD
endif ()

# Enable or disable IPv6
if (WITH_IPV6)
	list(APPEND FLAGS "ENABLE_IPV6")
endif ()
=======
endif()

# Enable or disable IPv6
if(WITH_IPV6)
	list(APPEND FLAGS "ENABLE_IPV6")
endif()
>>>>>>> bc00ec18

define_library(
	TARGET ircclient
	SOURCES src/libircclient.c
	FLAGS ${FLAGS}
	LIBRARIES ${LIBRARIES}
	PUBLIC_INCLUDES "${extern-libircclient_SOURCE_DIR}/include"
	LOCAL_INCLUDES ${INCLUDES}
)<|MERGE_RESOLUTION|>--- conflicted
+++ resolved
@@ -22,31 +22,18 @@
 set(FLAGS "ENABLE_THREADS")
 
 # SSL is optional
-<<<<<<< HEAD
-if (WITH_SSL)
-=======
 if(WITH_SSL)
->>>>>>> bc00ec18
 	find_package(OpenSSL REQUIRED)
 
 	list(APPEND INCLUDES ${OPENSSL_INCLUDE_DIR})
 	list(APPEND LIBRARIES ${OPENSSL_LIBRARIES})
 	list(APPEND FLAGS "ENABLE_SSL")
-<<<<<<< HEAD
-endif ()
-
-# Enable or disable IPv6
-if (WITH_IPV6)
-	list(APPEND FLAGS "ENABLE_IPV6")
-endif ()
-=======
 endif()
 
 # Enable or disable IPv6
 if(WITH_IPV6)
 	list(APPEND FLAGS "ENABLE_IPV6")
 endif()
->>>>>>> bc00ec18
 
 define_library(
 	TARGET ircclient
