/*
 * config.h.in -- configuration for irccd
 *
 * Copyright (c) 2013, 2014 David Demelier <markand@malikania.fr>
 *
 * Permission to use, copy, modify, and/or distribute this software for any
 * purpose with or without fee is hereby granted, provided that the above
 * copyright notice and this permission notice appear in all copies.
 *
 * THE SOFTWARE IS PROVIDED "AS IS" AND THE AUTHOR DISCLAIMS ALL WARRANTIES
 * WITH REGARD TO THIS SOFTWARE INCLUDING ALL IMPLIED WARRANTIES OF
 * MERCHANTABILITY AND FITNESS. IN NO EVENT SHALL THE AUTHOR BE LIABLE FOR
 * ANY SPECIAL, DIRECT, INDIRECT, OR CONSEQUENTIAL DAMAGES OR ANY DAMAGES
 * WHATSOEVER RESULTING FROM LOSS OF USE, DATA OR PROFITS, WHETHER IN AN
 * ACTION OF CONTRACT, NEGLIGENCE OR OTHER TORTIOUS ACTION, ARISING OUT OF
 * OR IN CONNECTION WITH THE USE OR PERFORMANCE OF THIS SOFTWARE.
 */

#cmakedefine01 MAJOR
#cmakedefine01 MINOR
#cmakedefine01 PATCH

#define ETCDIR			"@ETCDIR@"
#define MODDIR			"@MODDIR@"
#define DOCDIR			"@DOCDIR@"
#define VERSION			"@VERSION@"
#define PREFIX			"@CMAKE_INSTALL_PREFIX@"

<<<<<<< HEAD
#if 0
#cmakedefine COMPAT_1_0
#endif
=======
#cmakedefine COMPAT_1_1
>>>>>>> bc00ec18

#cmakedefine WITH_LUAJIT
#cmakedefine WITH_LUA52

#if defined(WITH_LUA52) || defined(WITH_LUAJIT)
#  define WITH_LUA
#endif

// Some non portable code
#cmakedefine	HAVE_GETOPT	1
#ifndef HAVE_GETOPT
#  include <getopt.h>
#endif

#cmakedefine	HAVE_SETPROGNAME 1
#ifndef HAVE_SETPROGNAME
#  include <setprogname.h>
#endif

// Some includes
#cmakedefine	HAVE_UNISTD_H	1
#ifdef HAVE_UNISTD_H
#  include <unistd.h>
#endif

// Tests for sys/stat.h
#cmakedefine HAVE_STAT_ST_DEV
#cmakedefine HAVE_STAT_ST_INO
#cmakedefine HAVE_STAT_ST_NLINK
#cmakedefine HAVE_STAT_ST_UID
#cmakedefine HAVE_STAT_ST_GID
#cmakedefine HAVE_STAT_ST_ATIME
#cmakedefine HAVE_STAT_ST_MTIME
#cmakedefine HAVE_STAT_ST_CTIME
#cmakedefine HAVE_STAT_ST_SIZE
#cmakedefine HAVE_STAT_ST_BLKSIZE
#cmakedefine HAVE_STAT_ST_BLOCKS<|MERGE_RESOLUTION|>--- conflicted
+++ resolved
@@ -26,13 +26,7 @@
 #define VERSION			"@VERSION@"
 #define PREFIX			"@CMAKE_INSTALL_PREFIX@"
 
-<<<<<<< HEAD
-#if 0
-#cmakedefine COMPAT_1_0
-#endif
-=======
 #cmakedefine COMPAT_1_1
->>>>>>> bc00ec18
 
 #cmakedefine WITH_LUAJIT
 #cmakedefine WITH_LUA52
